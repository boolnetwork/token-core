use crate::{Error, Result};
use bch_addr::Converter;
use bitcoin::network::constants::Network;
use bitcoin::util::address::Error as BtcAddressError;
use bitcoin::{Address as BtcAddress, Script};
use core::result;

use std::fmt::{Display, Formatter};
use std::str::FromStr;
use tcx_btc_fork::{BtcForkAddress, PubKeyScript, ScriptPubKeyComponent};
<<<<<<< HEAD
use tcx_chain::Address;
use tcx_constants::network_from_coin;
=======
use tcx_chain::keystore::Address;
use tcx_constants::{network_from_coin, CoinInfo};
>>>>>>> fac91b7f
use tcx_primitive::{PrivateKey, PublicKey, Secp256k1PrivateKey, Secp256k1PublicKey};

fn _legacy_to_bch(addr: &str) -> Result<String> {
    let convert = Converter::new();
    let bch_addr = if convert.is_legacy_addr(&addr) {
        convert
            .to_cash_addr(&addr)
            .map_err(|_| Error::ConvertToCashAddressFailed(addr.to_string()))?
    } else {
        addr.to_string()
    };
    Ok(remove_bch_prefix(&bch_addr))
}

fn _bch_to_legacy(addr: &str) -> Result<String> {
    let convert = Converter::new();
    if !convert.is_legacy_addr(&addr) {
        convert
            .to_legacy_addr(&addr)
            .map_err(|_| Error::ConvertToLegacyAddressFailed(addr.to_string()).into())
    } else {
        Ok(addr.to_string())
    }
}

impl FromStr for BchAddress {
    type Err = BtcAddressError;

    fn from_str(s: &str) -> result::Result<BchAddress, BtcAddressError> {
        let legacy = _bch_to_legacy(s).expect("_bch_to_legacy");
        let btc_addr = BtcAddress::from_str(&legacy)?;
        Ok(BchAddress(btc_addr))
    }
}

#[derive(Debug, Clone, PartialEq)]
pub struct BchAddress(pub BtcAddress);

fn remove_bch_prefix(addr: &str) -> String {
    if let Some(sep) = addr.rfind(':') {
        if addr.len() > sep + 1 {
            return addr.split_at(sep + 1).1.to_owned();
        }
    }
    return addr.to_owned();
}

impl BchAddress {
    pub fn convert_to_legacy_if_need(addr: &str) -> Result<String> {
        if Converter::default().is_cash_addr(addr) {
            _bch_to_legacy(addr)
        } else {
            Ok(addr.to_string())
        }
    }
}

impl Address for BchAddress {
    fn from_public_key(public_key: &[u8], coin: Option<&CoinInfo>) -> Result<String> {
        let addr = BtcForkAddress::from_public_key(public_key, coin)?;
        _legacy_to_bch(&addr)
    }

<<<<<<< HEAD
=======
    fn from_private_key(wif: &str, coin: Option<&CoinInfo>) -> Result<String> {
        let sk = Secp256k1PrivateKey::from_wif(wif)?;
        Self::from_public_key(&sk.public_key().to_compressed(), coin)
    }

>>>>>>> fac91b7f
    fn is_valid(address: &str) -> bool {
        let converter = Converter::default();
        converter.is_legacy_addr(address) || converter.is_cash_addr(address)
    }
}

impl Display for BchAddress {
    fn fmt(&self, f: &mut Formatter) -> core::fmt::Result {
        let legacy = self.0.to_string();
        let baddr = _legacy_to_bch(&legacy).expect("legacy_to_bch");
        std::fmt::Display::fmt(&baddr, f)
    }
}

impl PubKeyScript for BchAddress {
    fn script_pub_key(&self) -> Script {
        self.0.script_pubkey()
    }
}

impl ScriptPubKeyComponent for BchAddress {
    fn address_script_like(_target_addr: &str, pub_key: &bitcoin::PublicKey) -> Result<Script> {
        Ok(BtcAddress::p2pkh(&pub_key, Network::Bitcoin).script_pubkey())
    }

    fn address_script_pub_key(target_addr: &str) -> Result<Script> {
        let target_addr = BchAddress::convert_to_legacy_if_need(target_addr)?;
        let addr = BtcAddress::from_str(&target_addr)?;
        Ok(addr.script_pubkey())
    }
}

#[cfg(test)]
mod tests {
    use crate::address::{remove_bch_prefix, BchAddress};
    use bitcoin::util::misc::hex_bytes;

    use bch_addr::{AddressFormat, Converter, Network};
    use bitcoin::consensus::encode::Error::Secp256k1;
    use tcx_chain::Address;
    use tcx_primitive::{PrivateKey, Secp256k1PrivateKey};

    #[test]
    pub fn test_convert() {
        assert_eq!(
            BchAddress::convert_to_legacy_if_need("2N54wJxopnWTvBfqgAPVWqXVEdaqoH7Suvf").unwrap(),
            "2N54wJxopnWTvBfqgAPVWqXVEdaqoH7Suvf"
        );
        assert_eq!(
            BchAddress::convert_to_legacy_if_need("qqyta3mqzeaxe8hqcdsgpy4srwd4f0fc0gj0njf885")
                .unwrap(),
            "1oEx5Ztg2DUDYJDxb1AeaiG5TYesikMVU"
        );
    }

    #[test]
    pub fn test_from_pub_key() {
        let addr = BchAddress::from_public_key(
            &hex_bytes("026b5b6a9d041bc5187e0b34f9e496436c7bff261c6c1b5f3c06b433c61394b868")
                .unwrap(),
            Some("BITCOINCASH"),
        )
        .unwrap();
        assert_eq!(
            format!("{}", addr),
            "qq2ug6v04ht22n0daxxzl0rzlvsmzwcdwuymj77ymy"
        );

        let addr = BchAddress::from_public_key(
            &hex_bytes("026b5b6a9d041bc5187e0b34f9e496436c7bff261c6c1b5f3c06b433c61394b868")
                .unwrap(),
            Some("BITCOINCASH-TESTNET"),
        )
        .unwrap();
        assert_eq!(
            format!("{}", addr),
            "qq2ug6v04ht22n0daxxzl0rzlvsmzwcdwuqfkeunuc"
        );

        let sk =
            Secp256k1PrivateKey::from_wif("L1uyy5qTuGrVXrmrsvHWHgVzW9kKdrp27wBC7Vs6nZDTF2BRUVwy")
                .unwrap();
        let addr =
            BchAddress::from_public_key(&sk.public_key().to_compressed(), Some("BITCOINCASH"))
                .unwrap();
        assert_eq!(
            format!("{}", addr),
            "qprcvtlpvhnpyxhcp4wau8ktg78dzuzktvetlc7g9s"
        );

        let sk =
            Secp256k1PrivateKey::from_wif("cSdkPxkAjA4HDr5VHgsebAPDEh9Gyub4HK8UJr2DFGGqKKy4K5sG")
                .unwrap();
        let addr = BchAddress::from_public_key(
            &sk.public_key().to_compressed(),
            Some("BITCOINCASH-TESTNET"),
        )
        .unwrap();
        assert_eq!(
            format!("{}", addr),
            "qq9j7zsvxxl7qsrtpnxp8q0ahcc3j3k6mss7mnlrj8"
        );
    }

    #[test]
    pub fn empty_prefix() {
        assert_eq!(
            remove_bch_prefix("bchtest:qq9j7zsvxxl7qsrtpnxp8q0ahcc3j3k6mss7mnlrj8"),
            "qq9j7zsvxxl7qsrtpnxp8q0ahcc3j3k6mss7mnlrj8"
        );
        assert_eq!(
            remove_bch_prefix("qq2ug6v04ht22n0daxxzl0rzlvsmzwcdwuymj77ymy"),
            "qq2ug6v04ht22n0daxxzl0rzlvsmzwcdwuymj77ymy"
        );
        assert_eq!(remove_bch_prefix("bitcoincash:"), "bitcoincash:");
        assert_eq!(
            remove_bch_prefix("qq2ug6v04ht22n0daxxzl0rzlvsmzwcdwuymj77ymy"),
            "qq2ug6v04ht22n0daxxzl0rzlvsmzwcdwuymj77ymy"
        );
        assert_eq!(
            remove_bch_prefix(":qq2ug6v04ht22n0daxxzl0rzlvsmzwcdwuymj77ymy"),
            "qq2ug6v04ht22n0daxxzl0rzlvsmzwcdwuymj77ymy"
        );
    }

    #[test]
    pub fn address_valid_test() {
        assert!(BchAddress::is_valid(
            "qq2ug6v04ht22n0daxxzl0rzlvsmzwcdwuymj77ymy"
        ));
        assert!(BchAddress::is_valid(
            "bchtest:qq9j7zsvxxl7qsrtpnxp8q0ahcc3j3k6mss7mnlrj8"
        ));
        assert!(BchAddress::is_valid("2N54wJxopnWTvBfqgAPVWqXVEdaqoH7Suvf"));
        assert!(!BchAddress::is_valid(
            "qq2ug6v04ht22n0daxxzl0rzlvsmzwcdwuymj77ym"
        ));
        assert!(!BchAddress::is_valid("1234"));
    }
}<|MERGE_RESOLUTION|>--- conflicted
+++ resolved
@@ -8,13 +8,8 @@
 use std::fmt::{Display, Formatter};
 use std::str::FromStr;
 use tcx_btc_fork::{BtcForkAddress, PubKeyScript, ScriptPubKeyComponent};
-<<<<<<< HEAD
-use tcx_chain::Address;
-use tcx_constants::network_from_coin;
-=======
 use tcx_chain::keystore::Address;
 use tcx_constants::{network_from_coin, CoinInfo};
->>>>>>> fac91b7f
 use tcx_primitive::{PrivateKey, PublicKey, Secp256k1PrivateKey, Secp256k1PublicKey};
 
 fn _legacy_to_bch(addr: &str) -> Result<String> {
@@ -78,14 +73,6 @@
         _legacy_to_bch(&addr)
     }
 
-<<<<<<< HEAD
-=======
-    fn from_private_key(wif: &str, coin: Option<&CoinInfo>) -> Result<String> {
-        let sk = Secp256k1PrivateKey::from_wif(wif)?;
-        Self::from_public_key(&sk.public_key().to_compressed(), coin)
-    }
-
->>>>>>> fac91b7f
     fn is_valid(address: &str) -> bool {
         let converter = Converter::default();
         converter.is_legacy_addr(address) || converter.is_cash_addr(address)
