pub mod signer;
pub mod keystore;
pub mod bips;
pub mod coin;
pub mod curve;



pub use signer::{TxSignResult, TransactionSinger};
<<<<<<< HEAD
pub use keystore::{Metadata, Keystore, Source, V3Keystore, HdKeystore, Account, Address};
=======
pub use keystore::{Metadata, Source,  HdKeystore, Account};
>>>>>>> b8207af7
pub use coin::Coin;
use failure::Error;
use core::result;

#[macro_use] extern crate failure;

pub type Result<T> = result::Result<T, Error>;

<|MERGE_RESOLUTION|>--- conflicted
+++ resolved
@@ -4,14 +4,8 @@
 pub mod coin;
 pub mod curve;
 
-
-
 pub use signer::{TxSignResult, TransactionSinger};
-<<<<<<< HEAD
 pub use keystore::{Metadata, Keystore, Source, V3Keystore, HdKeystore, Account, Address};
-=======
-pub use keystore::{Metadata, Source,  HdKeystore, Account};
->>>>>>> b8207af7
 pub use coin::Coin;
 use failure::Error;
 use core::result;
