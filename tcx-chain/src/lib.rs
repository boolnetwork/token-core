--- conflicted
+++ resolved
@@ -1,19 +1,6 @@
-<<<<<<< HEAD
 //! TokenCore Chain
 //! This is an abstract package to define basic chain data structures.
 
-=======
-pub mod signer;
-pub mod keystore;
-pub mod bips;
-pub mod coin;
-pub mod curve;
-
-pub use signer::{TxSignResult, TransactionSinger};
-pub use keystore::{Metadata, Keystore, Source, V3Keystore, HdKeystore, Account, Address};
-pub use coin::Coin;
-use failure::Error;
->>>>>>> 75cd3859
 use core::result;
 
 #[macro_use]
@@ -31,8 +18,14 @@
 };
 pub use keystore::{Account, CoinInfo, HdKeystore, Metadata, Source};
 pub use signer::{TransactionSinger, TxSignResult};
+use std::str::FromStr;
 
-<<<<<<< HEAD
-pub type Result<T> = result::Result<T, failure::Error>;
-=======
->>>>>>> 75cd3859
+use tcx_primitive::key::Public;
+
+pub trait Address1: Sized + FromStr + Into<String> {
+    type Error;
+
+    fn from_public<T: Public>(public: &T) -> core::result::Result<Self, Self::Error>;
+}
+
+pub type Result<T> = result::Result<T, failure::Error>;