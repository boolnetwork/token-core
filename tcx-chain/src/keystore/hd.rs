use bip39::{Language, Mnemonic};
use serde::{Deserialize, Serialize};
use serde_json::json;
use std::time::{SystemTime, UNIX_EPOCH};
use uuid::Uuid;

use super::guard::KeystoreGuard;
use super::Address;
use super::Result;
use super::{Account, Extra};
use super::{Error, Metadata, Source};

use crate::keystore::{Keystore, Store};

use core::{fmt, result};
use serde_json::Value;
use std::collections::HashMap;
use std::fmt::{Display, Formatter};
use std::str::FromStr;
use tcx_constants::{CoinInfo, CurveType};
<<<<<<< HEAD
use tcx_crypto::hash::sha256;
=======
use tcx_crypto::hash::{hex_sha256, str_sha256};
>>>>>>> a6fdaf38
use tcx_crypto::{Crypto, Pbkdf2Params};
use tcx_primitive::{
    generate_mnemonic, get_account_path, Derive, DerivePath, DeterministicType, ToHex,
    TypedDeterministicPrivateKey, TypedDeterministicPublicKey, TypedPrivateKey,
};

struct Cache {
    mnemonic: String,
    seed: Vec<u8>,
    keys: HashMap<String, TypedDeterministicPrivateKey>,
}

pub struct HdKeystore {
    store: Store,
    cache: Option<Cache>,
}

impl HdKeystore {
    pub const VERSION: i64 = 11000i64;

    pub(crate) fn store(&self) -> &Store {
        &self.store
    }

    pub(crate) fn store_mut(&mut self) -> &mut Store {
        &mut self.store
    }

    pub(crate) fn from_store(store: Store) -> Self {
        HdKeystore { store, cache: None }
    }

    pub fn unlock_by_password(&mut self, password: &str) -> Result<()> {
        let mnemonic_bytes = self.store.crypto.decrypt(password)?;
        let mnemonic_str = String::from_utf8(mnemonic_bytes)?;

        let mnemonic = Mnemonic::from_phrase(&mnemonic_str, Language::English)
            .map_err(|_| Error::InvalidMnemonic)?;

        self.cache = Some(Cache {
            mnemonic: mnemonic_str,
            seed: bip39::Seed::new(&mnemonic, &"").as_bytes().to_vec(),
            keys: HashMap::new(),
        });

        Ok(())
    }

    pub fn lock(&mut self) {
        self.cache = None;
    }

    pub fn mnemonic(&self) -> Result<String> {
        let cache = self.cache.as_ref().ok_or(Error::KeystoreLocked)?;

        Ok(cache.mnemonic.to_string())
    }

    pub fn seed(&self) -> Result<&Vec<u8>> {
        let cache = self.cache.as_ref().ok_or(Error::KeystoreLocked)?;

        Ok(&cache.seed)
    }

    pub fn find_private_key(&self, symbol: &str, address: &str) -> Result<TypedPrivateKey> {
        let cache = self.cache.as_ref().ok_or(Error::KeystoreLocked)?;

        let account = self
            .account(symbol, address)
            .ok_or(Error::AccountNotFound)?;

        let root = TypedDeterministicPrivateKey::from_seed(
            DeterministicType::BIP32,
            account.curve,
            &cache.seed,
        )?;

        Ok(root
            .derive(DerivePath::from_str(&account.derivation_path)?.into_iter())?
            .private_key())
    }

    pub fn find_deterministic_public_key(
        &mut self,
        symbol: &str,
        address: &str,
    ) -> Result<TypedDeterministicPublicKey> {
        let account = self
            .account(symbol, address)
            .ok_or(Error::AccountNotFound)?;

        TypedDeterministicPublicKey::from_hex(
            DeterministicType::BIP32,
            account.curve,
            &account.ext_pub_key,
        )
    }

    pub fn find_private_key_by_path(
        &mut self,
        symbol: &str,
        address: &str,
        path: &str,
    ) -> Result<TypedPrivateKey> {
        let cache = self.cache.as_ref().ok_or(Error::KeystoreLocked)?;

        if !cache.keys.contains_key(address) {
            let account = self
                .account(symbol, address)
                .ok_or(Error::AccountNotFound)?;

            let esk = TypedDeterministicPrivateKey::from_seed(
                DeterministicType::BIP32,
                account.curve,
                &cache.seed,
            )?;

            let k = esk.derive(
                DerivePath::from_str(&get_account_path(&account.derivation_path)?)?.into_iter(),
            )?;

            self.cache
                .as_mut()
                .unwrap()
                .keys
                .insert(address.to_owned(), k);
        }

        let esk = &self.cache.as_ref().unwrap().keys[address];

        Ok(esk
            .derive(DerivePath::from_str(path)?.into_iter())?
            .private_key())
    }

    pub fn new(password: &str, meta: Metadata) -> HdKeystore {
        let mnemonic = generate_mnemonic();

        Self::from_mnemonic(&mnemonic, password, meta)
    }

    pub fn from_mnemonic(mnemonic: &str, password: &str, meta: Metadata) -> HdKeystore {
        let key_hash = sha256(mnemonic.as_bytes());

        let crypto: Crypto<Pbkdf2Params> = Crypto::new(password, mnemonic.as_bytes());
        HdKeystore {
            store: Store {
                key_hash,
                crypto,
                id: Uuid::new_v4().to_hyphenated().to_string(),
                version: Self::VERSION,
                active_accounts: vec![],
                meta,
            },

            cache: None,
        }
    }

    pub fn derive_coin<A: Address>(&mut self, coin_info: &CoinInfo) -> Result<&Account> {
        let mut cache = self.cache.as_mut().ok_or(Error::KeystoreLocked)?;

        let root = TypedDeterministicPrivateKey::from_seed(
            DeterministicType::BIP32,
            coin_info.curve,
            &cache.seed,
        )?;

        let private_key = root
            .derive(DerivePath::from_str(&coin_info.derivation_path)?.into_iter())?
            .private_key();
        let public_key = private_key.public_key();

        let address = A::from_public_key(&public_key, coin_info)?;

        let ext_pub_key = root
            .derive(
                DerivePath::from_str(&get_account_path(&coin_info.derivation_path)?)?.into_iter(),
            )?
            .deterministic_public_key()
            .to_hex();

        let account = Account {
            address,
            derivation_path: coin_info.derivation_path.to_string(),
            curve: coin_info.curve,
            coin: coin_info.coin.to_string(),
            network: coin_info.network.to_string(),
            ext_pub_key,
            seg_wit: coin_info.seg_wit.to_string(),
        };

        self.store.active_accounts.push(account.clone());

        Ok(&self.store.active_accounts.last().unwrap())
    }

    pub fn account(&self, symbol: &str, address: &str) -> Option<&Account> {
        self.store
            .active_accounts
            .iter()
            .find(|acc| acc.address == address && acc.coin == symbol)
    }

    pub fn verify_password(&self, password: &str) -> bool {
        self.store.crypto.verify_password(password)
    }
}

/*
fn merge_value(a: &mut Value, b: &Value) {
    match (a, b) {
        (&mut Value::Object(ref mut a), &Value::Object(ref b)) => {
            for (k, v) in b {
                merge_value(a.entry(k.clone()).or_insert(Value::Null), v);
            }
        }
        (a, b) => {
            *a = b.clone();
        }
    }
}

impl Display for HdKeystore {
    fn fmt(&self, f: &mut Formatter<'_>) -> result::Result<(), fmt::Error> {
        let mut pw = Map::new();
        pw.insert("id".to_string(), json!(&self.id.to_string()));
        pw.insert("name".to_string(), json!(&self.meta.name));
        pw.insert("passwordHint".to_string(), json!(&self.meta.password_hint));
        pw.insert("createdAt".to_string(), json!(&self.meta.timestamp));
        pw.insert("source".to_string(), json!(&self.meta.source));

        if !&self.active_accounts.is_empty() {
            if self.active_accounts.len() > 1usize {
                panic!("Only one account in token 2.5");
            }
            let acc = &self
                .active_accounts
                .first()
                .expect("get first account from hdkeystore");
            pw.insert("address".to_string(), json!(acc.address.to_string()));
            let coin_split: Vec<&str> = acc.coin.split('-').collect();
            coin_split.iter().enumerate().for_each(|(i, s)| {
                if i == 0 {
                    pw.insert("chainType".to_string(), json!(s));
                } else if vec!["NONE", "P2WPKH"].contains(s) {
                    pw.insert("segWit".to_string(), json!(s));
                }
            });
            let mut obj = Value::Object(pw);
            if let Some(extra) = acc.extra.as_object() {
                merge_value(&mut obj, &Value::Object(extra.clone()))
            }
            write!(
                f,
                "{}",
                serde_json::to_string(&obj).expect("present err when convert to json")
            )
        } else {
            write!(
                f,
                "{}",
                serde_json::to_string(&pw).expect("present err when convert to json")
            )
        }
    }
}
*/

#[cfg(test)]
mod tests {
    use super::*;
    use crate::keystore::{metadata_default_time, EmptyExtra};
    use bitcoin_hashes::hex::ToHex;
    use serde_json::Map;
    use std::string::ToString;
    use tcx_primitive::{PublicKey, TypedPublicKey};

    static PASSWORD: &'static str = "Insecure Pa55w0rd";
    static MNEMONIC: &'static str =
        "inject kidney empty canal shadow pact comfort wife crush horse wife sketch";

    #[test]
    pub fn default_meta_test() {
        let meta = Metadata::default();
        let expected = Metadata {
            name: String::from("Unknown"),
            password_hint: String::new(),
            timestamp: metadata_default_time(),
            source: Source::Mnemonic,
        };

        assert_eq!(meta.name, expected.name);
        assert_eq!(meta.password_hint, expected.password_hint);
        assert_eq!(meta.source, expected.source);
    }

    struct MockAddress {}
    impl Address for MockAddress {
        fn from_public_key(_pk: &TypedPublicKey, _coin: &CoinInfo) -> Result<String> {
            Ok("mock_address".to_string())
        }

        fn is_valid(address: &str) -> bool {
            true
        }
    }

    #[test]
    pub fn new_keystore() {
        let keystore = HdKeystore::new(PASSWORD, Metadata::default());
        let store = keystore.store;

        assert_eq!(store.version, 11000);
        assert_ne!(store.id, "");
        assert_eq!(store.active_accounts.len(), 0);
    }

    #[test]
    pub fn from_mnemonic_test() {
        let mut keystore = HdKeystore::from_mnemonic(MNEMONIC, PASSWORD, Metadata::default());
        assert_eq!(keystore.store.version, 11000);
        assert_ne!(keystore.store.id, "");
        let decrypted_bytes = keystore.store.crypto.decrypt(PASSWORD).unwrap();
        let decrypted_mnemonic = String::from_utf8(decrypted_bytes).unwrap();
        assert_eq!(decrypted_mnemonic, MNEMONIC);
        assert_eq!(keystore.store.active_accounts.len(), 0);

        keystore.unlock_by_password(PASSWORD);

        let mnemonic = keystore.mnemonic().unwrap();
        assert_eq!(mnemonic, MNEMONIC);

        let expected_seed = "ee3fce3ccf05a2b58c851e321077a63ee2113235112a16fc783dc16279ff818a549ff735ac4406c624235db2d37108e34c6cbe853cbe09eb9e2369e6dd1c5aaa";

        let seed = keystore.seed().unwrap();
        assert_eq!(seed.to_hex(), expected_seed);

        let wrong_password_err = keystore.unlock_by_password("WrongPassword").err().unwrap();
        assert_eq!(format!("{}", wrong_password_err), "password_incorrect");
    }

    #[test]
    pub fn derive_key_at_paths_test() {
        let mut keystore = HdKeystore::from_mnemonic(MNEMONIC, PASSWORD, Metadata::default());
        let coin_info = CoinInfo {
            coin: "BITCOIN".to_string(),
            derivation_path: "m/44'/0'/0'/0/0".to_string(),
            curve: CurveType::SECP256k1,
            network: "MAINNET".to_string(),
            seg_wit: "NONE".to_string(),
        };
        let _ = keystore.unlock_by_password(PASSWORD);

        let acc = keystore.derive_coin::<MockAddress>(&coin_info).unwrap();

        let expected = Account {
            address: "mock_address".to_string(),
            derivation_path: "m/44'/0'/0'/0/0".to_string(),
            ext_pub_key: "03a25f12b68000000044efc688fe25a1a677765526ed6737b4bfcfb0122589caab7ca4b223ffa9bb37029d23439ecb195eb06a0d44a608960d18702fd97e19c53451f0548f568207af77".to_string(),
            network: "MAINNET".to_string(),
            seg_wit: "NONE".to_string(),
            curve: CurveType::SECP256k1,
            coin: "BITCOIN".to_string(),
        };

        assert_eq!(acc, &expected);
        assert_eq!(
            keystore.account("BITCOIN", "mock_address").unwrap(),
            &expected
        );
        assert_eq!(keystore.store.active_accounts.len(), 1);

        /*
        let paths = vec![
            "m/44'/0'/0'/0/0",
            "m/44'/0'/0'/0/1",
            "m/44'/0'/0'/1/0",
            "m/44'/0'/0'/1/1",
        ];

        let _ = keystore.unlock_by_password(PASSWORD);

        let private_keys = keystore.find_("BITCOIN", "mock_address", &paths).unwrap();
        let pub_keys = private_keys
            .iter()
            .map(|epk| epk.private_key().public_key().to_bytes().to_hex())
            .collect::<Vec<String>>();
        let expected_pub_keys = vec![
            "026b5b6a9d041bc5187e0b34f9e496436c7bff261c6c1b5f3c06b433c61394b868",
            "024fb7df3961e08f01025e434ea19708a4317d2fe59775cddd38df6e8a2d30697d",
            "0352470ace48f25b01b9c341e3b0e033fc32a203fb7a81a0453f97d94eca819a35",
            "022f4c38f7bbaa00fc886db62f975b34201c2bfed146e98973caf03268941801db",
        ];
        assert_eq!(pub_keys, expected_pub_keys);
        */
    }
}<|MERGE_RESOLUTION|>--- conflicted
+++ resolved
@@ -18,11 +18,7 @@
 use std::fmt::{Display, Formatter};
 use std::str::FromStr;
 use tcx_constants::{CoinInfo, CurveType};
-<<<<<<< HEAD
-use tcx_crypto::hash::sha256;
-=======
-use tcx_crypto::hash::{hex_sha256, str_sha256};
->>>>>>> a6fdaf38
+use tcx_crypto::hash::{hex_sha256, str_sha256, sha256};
 use tcx_crypto::{Crypto, Pbkdf2Params};
 use tcx_primitive::{
     generate_mnemonic, get_account_path, Derive, DerivePath, DeterministicType, ToHex,
@@ -183,7 +179,7 @@
     }
 
     pub fn derive_coin<A: Address>(&mut self, coin_info: &CoinInfo) -> Result<&Account> {
-        let mut cache = self.cache.as_mut().ok_or(Error::KeystoreLocked)?;
+        let cache = self.cache.as_ref().ok_or(Error::KeystoreLocked)?;
 
         let root = TypedDeterministicPrivateKey::from_seed(
             DeterministicType::BIP32,
