use super::Result;
<<<<<<< HEAD
use crate::{
    Bip32DeterministicPrivateKey, Bip32DeterministicPublicKey, Derive, DeriveJunction,
    Secp256k1PrivateKey, Secp256k1PublicKey,
};
=======
use crate::{Derive, FromHex, ToHex};
>>>>>>> fac91b7f
use std::io;

use crate::ecc::TypedDeterministicPrivateKey::Bip32Sepc256k1;
use serde::{Deserialize, Serialize};
use tcx_constants::CurveType;

#[derive(Fail, Debug, PartialEq)]
pub enum KeyError {
    #[fail(display = "invalid_ecdsa")]
    InvalidEcdsa,
    #[fail(display = "invalid_child_number_format")]
    InvalidChildNumberFormat,
    #[fail(display = "overflow_child_number")]
    OverflowChildNumber,
    #[fail(display = "invalid_derivation_path_format")]
    InvalidDerivationPathFormat,
    #[fail(display = "invalid_key_length")]
    InvalidKeyLength,
    #[fail(display = "invalid_signature")]
    InvalidSignature,
    #[fail(display = "invalid_signature_length")]
    InvalidSignatureLength,
    #[fail(display = "invalid_child_number")]
    InvalidChildNumber,
    #[fail(display = "cannot_derive_from_hardened_key")]
    CannotDeriveFromHardenedKey,
    #[fail(display = "cannot_derive_key")]
    CannotDeriveKey,
    #[fail(display = "invalid_base58")]
    InvalidBase58,
    #[fail(display = "invalid_private_key")]
    InvalidPrivateKey,
    #[fail(display = "invalid_public_key")]
    InvalidPublicKey,
    #[fail(display = "invalid_message")]
    InvalidMessage,
    #[fail(display = "invalid_recovery_id")]
    InvalidRecoveryId,
    #[fail(display = "invalid_tweak")]
    InvalidTweak,
    #[fail(display = "invalid_xpub")]
    InvalidXpub,
    #[fail(display = "invalid_xprv")]
    InvalidXprv,
    #[fail(display = "unsupported_chain")]
    UnsupportedChain,
    #[fail(display = "not_enough_memory")]
    NotEnoughMemory,
    #[fail(display = "unknown")]
    Unknown,
    #[fail(display = "invalid_curve_type")]
    InvalidCurveType,
}

/// An identifier for a type of cryptographic key.
#[derive(Debug, Clone, Copy, Serialize, Deserialize, PartialEq)]
#[serde(rename_all = "SCREAMING_SNAKE_CASE")]
pub enum DeterministicType {
    BIP32,
}

pub trait PublicKey: Sized {
    fn from_slice(data: &[u8]) -> Result<Self>;

    fn write_into<W: io::Write>(&self, mut writer: W);

    fn to_bytes(&self) -> Vec<u8>;
}

pub trait PrivateKey: Sized {
    type PublicKey: PublicKey;

    fn from_slice(data: &[u8]) -> Result<Self>;

    fn public_key(&self) -> Self::PublicKey;

    fn sign(&self, _: &[u8]) -> Result<Vec<u8>>;

    fn sign_recoverable(&self, data: &[u8]) -> Result<Vec<u8>>;

    fn to_bytes(&self) -> Vec<u8>;
}

pub trait DeterministicPublicKey: Derive + ToHex + FromHex {
    type PublicKey: PublicKey;

    fn public_key(&self) -> Self::PublicKey;
}

pub trait DeterministicPrivateKey: Derive {
    type DeterministicPublicKey: DeterministicPublicKey;
    type PrivateKey: PrivateKey;

    fn from_seed(seed: &[u8]) -> Result<Self>;

    fn private_key(&self) -> Self::PrivateKey;

    fn deterministic_public_key(&self) -> Self::DeterministicPublicKey;
}

pub struct KeyManage();

pub enum TypedPrivateKey {
    Secp256k1(Secp256k1PrivateKey),
}

impl TypedPrivateKey {
    pub fn sign(&self, data: &[u8]) -> Result<Vec<u8>> {
        match self {
            TypedPrivateKey::Secp256k1(sk) => sk.sign(data),
        }
    }

    pub fn sign_recoverable(&self, data: &[u8]) -> Result<Vec<u8>> {
        match self {
            TypedPrivateKey::Secp256k1(sk) => sk.sign_recoverable(data),
        }
    }

    pub fn public_key(&self) -> TypedPublicKey {
        match self {
            TypedPrivateKey::Secp256k1(sk) => TypedPublicKey::Secp256k1(sk.public_key()),
        }
    }

    pub fn curve_type(&self) -> CurveType {
        match self {
            TypedPrivateKey::Secp256k1(_) => CurveType::SECP256k1,
        }
    }

    pub fn from_slice(curve_type: CurveType, data: &[u8]) -> Result<TypedPrivateKey> {
        match curve_type {
            CurveType::SECP256k1 => Ok(TypedPrivateKey::Secp256k1(
                Secp256k1PrivateKey::from_slice(data)?,
            )),
            _ => panic!("invalid curve type"),
        }
    }
}

pub enum TypedPublicKey {
    Secp256k1(Secp256k1PublicKey),
}

impl TypedPublicKey {
    pub fn to_bytes(&self) -> Vec<u8> {
        match self {
            TypedPublicKey::Secp256k1(pk) => pk.to_bytes(),
        }
    }

    pub fn curve_type(&self) -> CurveType {
        match self {
            TypedPublicKey::Secp256k1(_) => CurveType::SECP256k1,
        }
    }

    pub fn from_slice(curve_type: CurveType, data: &[u8]) -> Result<TypedPublicKey> {
        match curve_type {
            CurveType::SECP256k1 => Ok(TypedPublicKey::Secp256k1(Secp256k1PublicKey::from_slice(
                data,
            )?)),
            _ => panic!("invalid curve type"),
        }
    }
}

pub enum TypedDeterministicPrivateKey {
    Bip32Sepc256k1(Bip32DeterministicPrivateKey),
}

pub enum TypedDeterministicPublicKey {
    Bip32Sepc256k1(Bip32DeterministicPublicKey),
}

impl TypedDeterministicPublicKey {
    pub fn curve_type(&self) -> CurveType {
        match self {
            TypedDeterministicPublicKey::Bip32Sepc256k1(_) => CurveType::SECP256k1,
        }
    }

    pub fn public_key(&self) -> TypedPublicKey {
        match self {
            TypedDeterministicPublicKey::Bip32Sepc256k1(esk) => {
                TypedPublicKey::Secp256k1(esk.public_key())
            }
        }
    }
}

impl TypedDeterministicPrivateKey {
    pub fn curve_type(&self) -> CurveType {
        match self {
            TypedDeterministicPrivateKey::Bip32Sepc256k1(_) => CurveType::SECP256k1,
        }
    }

    pub fn from_seed(
        deterministic_type: DeterministicType,
        curve_type: CurveType,
        seed: &[u8],
    ) -> Result<TypedDeterministicPrivateKey> {
        Ok(Bip32Sepc256k1(Bip32DeterministicPrivateKey::from_seed(
            seed,
        )?))
    }

    pub fn private_key(&self) -> TypedPrivateKey {
        match self {
            TypedDeterministicPrivateKey::Bip32Sepc256k1(esk) => {
                TypedPrivateKey::Secp256k1(esk.private_key())
            }
        }
    }

    pub fn deterministic_public_key(&self) -> TypedDeterministicPublicKey {
        match self {
            TypedDeterministicPrivateKey::Bip32Sepc256k1(sk) => {
                TypedDeterministicPublicKey::Bip32Sepc256k1(sk.deterministic_public_key())
            }
        }
    }
}

impl Derive for TypedDeterministicPrivateKey {
    fn derive<Iter: Iterator<Item = DeriveJunction>>(&self, path: Iter) -> Result<Self> {
        match self {
            TypedDeterministicPrivateKey::Bip32Sepc256k1(esk) => Ok(
                TypedDeterministicPrivateKey::Bip32Sepc256k1(esk.derive(path)?),
            ),
        }
    }
}

impl Derive for TypedDeterministicPublicKey {
    fn derive<Iter: Iterator<Item = DeriveJunction>>(&self, path: Iter) -> Result<Self> {
        match self {
            TypedDeterministicPublicKey::Bip32Sepc256k1(epk) => Ok(
                TypedDeterministicPublicKey::Bip32Sepc256k1(epk.derive(path)?),
            ),
        }
    }
}<|MERGE_RESOLUTION|>--- conflicted
+++ resolved
@@ -1,12 +1,8 @@
 use super::Result;
-<<<<<<< HEAD
 use crate::{
     Bip32DeterministicPrivateKey, Bip32DeterministicPublicKey, Derive, DeriveJunction,
-    Secp256k1PrivateKey, Secp256k1PublicKey,
+    Secp256k1PrivateKey, Secp256k1PublicKey, Derive, FromHex, ToHex
 };
-=======
-use crate::{Derive, FromHex, ToHex};
->>>>>>> fac91b7f
 use std::io;
 
 use crate::ecc::TypedDeterministicPrivateKey::Bip32Sepc256k1;
