use crate::transaction::{TronMessageInput, TronMessageOutput, TronTxInput, TronTxOutput};
use tcx_chain::{
<<<<<<< HEAD
    HdKeystore, Keystore, Message as TraitMessage, MessageSigner as TraitMessageSigner, Result,
    SignedMessage as TraitSignedMessage, TransactionSigner as TraitTransactionSigner,
=======
    HdKeystore, MessageSigner as TraitMessageSigner, Result,
    TransactionSigner as TraitTransactionSigner,
>>>>>>> fac91b7f
};

use bitcoin_hashes::sha256::Hash;
use bitcoin_hashes::Hash as TraitHash;

use serde_json::Value;
use std::convert::{TryFrom, TryInto};
use tcx_primitive::PrivateKey;

use failure::format_err;

use crate::keccak;
use tcx_constants::coin_info::coin_info_from_param;

// http://jsoneditoronline.org/index.html?id=2b86a8503ba641bebed73f32b4ac9c42
//{
//"visible": false,
//"txID": "88817b9c6276e3c535e4f8f15baf546292ca6ad9d44a7d97857bd6f8909d63d4",
//"raw_data": {
//"contract": [
//{
//"parameter": {
//"value": {
//"amount": 100000,
//"owner_address": "415c68cc82c87446f602f019e5fd797437f5b79cc2",
//"to_address": "4156a6076cd1537fa317c2606e4edfa4acd3e8e92e"
//},
//"type_url": "type.googleapis.com/protocol.TransferContract"
//},
//"type": "TransferContract"
//}
//],
//"ref_block_bytes": "02a2",
//"ref_block_hash": "e216e254e43ee108",
//"expiration": 1571898861000,
//"timestamp": 1571898802704
//},
//"raw_data_hex": "0a0202a22208e216e254e43ee10840c8cbe4e3df2d5a67080112630a2d747970652e676f6f676c65617069732e636f6d2f70726f746f636f6c2e5472616e73666572436f6e747261637412320a15415c68cc82c87446f602f019e5fd797437f5b79cc212154156a6076cd1537fa317c2606e4edfa4acd3e8e92e18a08d06709084e1e3df2d",
//"chainId": "1",
//"id": "d5ca6979-2586-4b6f-88f2-09a3d8b833b0",
//"password": "123123123",
//"chainType": "TRON"
//}

<<<<<<< HEAD
pub struct Transaction {
    raw: Value,
}

impl TryFrom<Value> for Transaction {
    type Error = failure::Error;

    fn try_from(tx: Value) -> Result<Self> {
        Ok(Transaction { raw: tx })
    }
}

//impl TraitTransaction for Transaction {}

pub struct SignedTransaction {
    raw: Value,
}

impl TryInto<Value> for SignedTransaction {
    type Error = failure::Error;

    fn try_into(self) -> Result<Value> {
        Ok(self.raw)
    }
}

//impl TraitSignedTransaction for SignedTransaction {}

impl TraitTransactionSigner<TronTxInput, TronTxOutput> for Keystore {
=======
impl TraitTransactionSigner<TronTxInput, TronTxOutput> for HdKeystore {
>>>>>>> fac91b7f
    fn sign_transaction(&self, tx: &TronTxInput) -> Result<TronTxOutput> {
        //        let mut raw = tx.raw.clone();
        let coin_info = coin_info_from_param(&"TRON", "", "")?;
        let hash = Hash::hash(&tx.raw_data);
        let account = self
            .account(&coin_info)
            .ok_or_else(|| format_err!("account_not_found"))?;

        let path = &account.derivation_path;
        let sk = &self.find_private_key(&account.address)?;
        let sign_result = sk.sign_recoverable(&hash[..]);

        match sign_result {
            Ok(r) => Ok(TronTxOutput { signature: r }),
            Err(_e) => Err(format_err!("{}", "can not format error")),
        }
    }
}

<<<<<<< HEAD
#[derive(Debug, Clone, Serialize, Deserialize)]
#[serde(rename_all = "camelCase")]
pub struct Message {
    value: String,
    is_hex: bool,
    is_tron_header: bool,
}

impl TraitMessage for Message {}

pub struct SignedMessage {
    pub signature: String,
}

impl TraitSignedMessage for SignedMessage {}

impl TraitMessageSigner<Message, SignedMessage> for Keystore {
    fn sign_message(&self, message: &Message) -> Result<SignedMessage> {
=======
impl TraitMessageSigner<TronMessageInput, TronMessageOutput> for HdKeystore {
    fn sign_message(&self, message: &TronMessageInput) -> Result<TronMessageOutput> {
        let coin_info = coin_info_from_param(&"TRON", "", "")?;
>>>>>>> fac91b7f
        let data = match message.is_hex {
            true => {
                let mut raw_hex: String = message.value.to_owned();
                if raw_hex.to_uppercase().starts_with("0X") {
                    raw_hex.replace_range(..2, "")
                }
                hex::decode(&raw_hex)?
            }
            false => message.value.as_bytes().to_vec(),
        };
        let header = match message.is_tron_header {
            true => "\x19TRON Signed Message:\n32".as_bytes(),
            false => "\x19Ethereum Signed Message:\n32".as_bytes(),
        };
        let to_hash = [header, &data].concat();

        let hash = keccak(&to_hash);
        let account = self
            .account(&coin_info)
            .ok_or_else(|| format_err!("account_not_found"))?;
        let path = &account.derivation_path;
        let sk = &self.get_private_key(path)?;
        let mut sign_result = sk.sign_recoverable(&hash[..])?;
        sign_result[64] = sign_result[64] + 27;
        Ok(TronMessageOutput {
            signature: hex::encode(sign_result),
        })
    }
}

#[cfg(test)]
mod tests {
    use super::*;
    use crate::address::Address;
    use bitcoin::util::contracthash::Error::Secp;
    use bitcoin::util::misc::hex_bytes;
    use digest::Digest;
    use serde_json::Value;
    use std::convert::TryFrom;
    use tcx_chain::KeystoreGuard;
    use tcx_chain::{EmptyExtra, Keystore};
    use tcx_chain::{Metadata, TransactionSigner};
    use tcx_constants::CoinInfo;
    use tcx_constants::CurveType;

    static PASSWORD: &'static str = "Insecure Pa55w0rd";
    static MNEMONIC: &'static str =
        "inject kidney empty canal shadow pact comfort wife crush horse wife sketch";

    #[test]
    fn sign_transaction() -> core::result::Result<(), failure::Error> {
        let json: Value = serde_json::from_str(
            r#" {
            "visible": false,
            "txID": "dc74fc99076e7638067753c5c9c3aa61f9ce208707ef6940e4ab8a4944b5d69f",
            "raw_data": {
            "contract": [
                {
                    "parameter": {
                    "value": {
                        "amount": 100,
                        "owner_address": "41a1e81654258bf14f63feb2e8d1380075d45b0dac",
                        "to_address": "410b3e84ec677b3e63c99affcadb91a6b4e086798f"
                    },
                    "type_url": "type.googleapis.com/protocol.TransferContract"
                },
                    "type": "TransferContract"
                }
            ],
            "ref_block_bytes": "0831",
            "ref_block_hash": "b02efdc02638b61e",
            "expiration": 1565866902000,
            "timestamp": 1565866844064
        },
            "raw_data_hex": "0a0208312208b02efdc02638b61e40f083c3a7c92d5a65080112610a2d747970652e676f6f676c65617069732e636f6d2f70726f746f636f6c2e5472616e73666572436f6e747261637412300a1541a1e81654258bf14f63feb2e8d1380075d45b0dac1215410b3e84ec677b3e63c99affcadb91a6b4e086798f186470a0bfbfa7c92d"
        } "#,
        )?;

        let tx = Transaction::try_from(json)?;

        let meta = Metadata::default();
        let mut keystore = Keystore::Hd(HdKeystore::from_mnemonic(&MNEMONIC, &PASSWORD, meta));

        let coin_info = CoinInfo {
            coin: "TRON".to_string(),
            derivation_path: "m/44'/145'/0'/0/0".to_string(),
            curve: CurveType::SECP256k1,
            network: "".to_string(),
            seg_wit: "".to_string(),
        };
        let mut guard = KeystoreGuard::unlock_by_password(&mut keystore, PASSWORD).unwrap();

        let _ = guard.keystore_mut().derive_coin::<Address>(&coin_info);

        /*
        let signed_tx = guard.keystore_mut().sign_transaction(&tx)?;

        assert_eq!(signed_tx.raw["signature"][0].as_str().unwrap(), "beac4045c3ea5136b541a3d5ec2a3e5836d94f28a1371440a01258808612bc161b5417e6f5a342451303cda840f7e21bfaba1011fad5f63538cb8cc132a9768800", "signature must be correct");
        */

        Ok(())
    }

    #[test]
    fn sign_message() {
        let sk =
            Secp256k1PrivateKey::from_wif("L2hfzPyVC1jWH7n2QLTe7tVTb6btg9smp5UVzhEBxLYaSFF7sCZB")
                .unwrap();
        let message =
            hex_bytes("645c0b7b58158babbfa6c6cd5a48aa7340a8749176b120e8516216787a13dc76").unwrap();
        let header = "\x19TRON Signed Message:\n32".as_bytes();
        let to_signed = [header.to_vec(), message].concat();

        let hash = keccak(&to_signed);
        let mut signed = sk.sign_recoverable(&hash).unwrap();
        signed[64] = signed[64] + 27;
        assert_eq!("7209610445e867cf2a36ea301bb5d1fbc3da597fd2ce4bb7fa64796fbf0620a4175e9f841cbf60d12c26737797217c0082fdb3caa8e44079e04ec3f93e86bbea1c", hex::encode(&signed))
    }
}<|MERGE_RESOLUTION|>--- conflicted
+++ resolved
@@ -1,12 +1,7 @@
 use crate::transaction::{TronMessageInput, TronMessageOutput, TronTxInput, TronTxOutput};
 use tcx_chain::{
-<<<<<<< HEAD
     HdKeystore, Keystore, Message as TraitMessage, MessageSigner as TraitMessageSigner, Result,
     SignedMessage as TraitSignedMessage, TransactionSigner as TraitTransactionSigner,
-=======
-    HdKeystore, MessageSigner as TraitMessageSigner, Result,
-    TransactionSigner as TraitTransactionSigner,
->>>>>>> fac91b7f
 };
 
 use bitcoin_hashes::sha256::Hash;
@@ -51,39 +46,7 @@
 //"chainType": "TRON"
 //}
 
-<<<<<<< HEAD
-pub struct Transaction {
-    raw: Value,
-}
-
-impl TryFrom<Value> for Transaction {
-    type Error = failure::Error;
-
-    fn try_from(tx: Value) -> Result<Self> {
-        Ok(Transaction { raw: tx })
-    }
-}
-
-//impl TraitTransaction for Transaction {}
-
-pub struct SignedTransaction {
-    raw: Value,
-}
-
-impl TryInto<Value> for SignedTransaction {
-    type Error = failure::Error;
-
-    fn try_into(self) -> Result<Value> {
-        Ok(self.raw)
-    }
-}
-
-//impl TraitSignedTransaction for SignedTransaction {}
-
-impl TraitTransactionSigner<TronTxInput, TronTxOutput> for Keystore {
-=======
 impl TraitTransactionSigner<TronTxInput, TronTxOutput> for HdKeystore {
->>>>>>> fac91b7f
     fn sign_transaction(&self, tx: &TronTxInput) -> Result<TronTxOutput> {
         //        let mut raw = tx.raw.clone();
         let coin_info = coin_info_from_param(&"TRON", "", "")?;
@@ -103,30 +66,9 @@
     }
 }
 
-<<<<<<< HEAD
-#[derive(Debug, Clone, Serialize, Deserialize)]
-#[serde(rename_all = "camelCase")]
-pub struct Message {
-    value: String,
-    is_hex: bool,
-    is_tron_header: bool,
-}
-
-impl TraitMessage for Message {}
-
-pub struct SignedMessage {
-    pub signature: String,
-}
-
-impl TraitSignedMessage for SignedMessage {}
-
-impl TraitMessageSigner<Message, SignedMessage> for Keystore {
-    fn sign_message(&self, message: &Message) -> Result<SignedMessage> {
-=======
 impl TraitMessageSigner<TronMessageInput, TronMessageOutput> for HdKeystore {
     fn sign_message(&self, message: &TronMessageInput) -> Result<TronMessageOutput> {
         let coin_info = coin_info_from_param(&"TRON", "", "")?;
->>>>>>> fac91b7f
         let data = match message.is_hex {
             true => {
                 let mut raw_hex: String = message.value.to_owned();
