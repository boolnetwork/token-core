use std::fs;
use std::io::Read;
use std::path::Path;

use bytes::BytesMut;
use prost::Message;
use serde_json::Value;
use tcx_primitive::{private_key_without_version, verify_private_key, FromHex, TypedPrivateKey};

use tcx_bch::{BchAddress, BchTransaction};
use tcx_btc_fork::{
    address::BtcForkAddress, BtcForkSegWitTransaction, BtcForkSignedTxOutput, BtcForkTransaction,
    BtcForkTxInput,
};
use tcx_chain::{key_hash_from_mnemonic, key_hash_from_private_key, Keystore};
use tcx_chain::{Account, HdKeystore, Metadata, PrivateKeystore, Source};
use tcx_ckb::{CkbAddress, CkbTxInput};
use tcx_crypto::{XPUB_COMMON_IV, XPUB_COMMON_KEY_128};
use tcx_tron::TrxAddress;

use crate::api::hd_store_derive_param::Derivation;
use crate::api::{
    AccountResponse, AccountsResponse, HdStoreCreateParam, HdStoreDeriveParam, HdStoreImportParam,
    KeyType, KeystoreCommonAccountsParam, KeystoreCommonExistsParam, KeystoreCommonExistsResult,
    KeystoreCommonExportResult, PrivateKeyStoreExportParam, PrivateKeyStoreImportParam, Response,
    WalletKeyParam, WalletResult,
};
use crate::api::{InitTokenCoreXParam, SignParam};
use crate::error_handling::Result;
use crate::filemanager::{
    cache_keystore, clean_keystore, find_keystore_id_by_address, flush_keystore, WALLET_FILE_DIR,
};
use crate::filemanager::{delete_keystore_file, KEYSTORE_MAP};

use crate::IS_DEBUG;
use std::sync::RwLockReadGuard;
use tcx_chain::Address;
use tcx_chain::{MessageSigner, TransactionSigner};
use tcx_constants::coin_info::coin_info_from_param;
use tcx_constants::CurveType;
use tcx_crypto::aes::cbc::encrypt_pkcs7;
use tcx_primitive::{Bip32DeterministicPublicKey, Ss58Codec};
use tcx_tron::transaction::{TronMessageInput, TronTxInput};

#[repr(C)]
pub struct Buffer {
    pub data: *mut u8,
    pub len: i64,
}

pub fn encode_message(msg: impl Message) -> Result<Vec<u8>> {
<<<<<<< HEAD
    if *IS_DEBUG.read().unwrap() {
        println!("{:#?}", msg);
    }
=======
>>>>>>> ae21f09f
    let mut buf = BytesMut::with_capacity(msg.encoded_len());
    msg.encode(&mut buf)?;
    Ok(buf.to_vec())
}

fn derive_account<'a, 'b>(
    keystore: &'a mut Keystore,
    derivation: &'b Derivation,
) -> Result<&'a Account> {
    let mut coin_info = coin_info_from_param(
        &derivation.chain_type,
        &derivation.network,
        &derivation.seg_wit,
    )?;
    coin_info.derivation_path = derivation.path.to_owned();

    match derivation.chain_type.as_str() {
        "BITCOINCASH" => keystore.derive_coin::<BchAddress>(&coin_info),
        "LITECOIN" => keystore.derive_coin::<BtcForkAddress>(&coin_info),
        "TRON" => keystore.derive_coin::<TrxAddress>(&coin_info),
        "NERVOS" => keystore.derive_coin::<CkbAddress>(&coin_info),
        _ => Err(format_err!("unsupported_chain")),
    }
}

pub fn init_token_core_x(data: &[u8]) -> Result<()> {
    let InitTokenCoreXParam {
        file_dir,
        xpub_common_key,
        xpub_common_iv,
    } = InitTokenCoreXParam::decode(data).unwrap();
    *WALLET_FILE_DIR.write().unwrap() = file_dir.to_string();
    *XPUB_COMMON_KEY_128.write().unwrap() = xpub_common_key.to_string();
    *XPUB_COMMON_IV.write().unwrap() = xpub_common_iv.to_string();

    scan_keystores()?;

    Ok(())
}

pub fn scan_keystores() -> Result<()> {
    clean_keystore();
    let file_dir: RwLockReadGuard<'_, std::string::String> = WALLET_FILE_DIR.read().unwrap();
    let p = Path::new(file_dir.as_str());
    let walk_dir = std::fs::read_dir(p).expect("read dir");
    for entry in walk_dir {
        let entry = entry.expect("DirEntry");
        let fp = entry.path();
        if !fp
            .file_name()
            .expect("file_name")
            .to_str()
            .expect("file_name str")
            .ends_with(".json")
        {
            continue;
        }

        let mut f = fs::File::open(fp).expect("open file");
        let mut contents = String::new();

        let _ = f.read_to_string(&mut contents);
        let v: Value = serde_json::from_str(&contents).expect("read json from content");

        let version = v["version"].as_i64().expect("version");
        if version != i64::from(HdKeystore::VERSION) {
            continue;
        }
        let keystore = Keystore::from_json(&contents)?;
        cache_keystore(keystore);
    }
    Ok(())
}

pub fn hd_store_create(data: &[u8]) -> Result<Vec<u8>> {
    let param: HdStoreCreateParam =
        HdStoreCreateParam::decode(data).expect("import wallet from mnemonic");

    let mut meta = Metadata::default();
    meta.name = param.name.to_owned();
    meta.password_hint = param.password_hint.to_owned();
    meta.source = Source::Mnemonic;

    let ks = HdKeystore::new(&param.password, meta);

    let keystore = Keystore::Hd(ks);
    flush_keystore(&keystore)?;

    let meta = keystore.meta();
    let wallet = WalletResult {
        id: keystore.id(),
        name: meta.name.to_owned(),
        source: "MNEMONIC".to_owned(),
        accounts: vec![],
        created_at: meta.timestamp.clone(),
    };
    let ret = encode_message(wallet)?;
    cache_keystore(keystore);
    Ok(ret)
}

pub fn hd_store_import(data: &[u8]) -> Result<Vec<u8>> {
    let param: HdStoreImportParam =
        HdStoreImportParam::decode(data).expect("import wallet from mnemonic");

    let mut founded_id: Option<String> = None;
    {
        let key_hash = key_hash_from_mnemonic(&param.mnemonic)?;
        let map = KEYSTORE_MAP.read().unwrap();
        if let Some(founded) = map
            .values()
            .find(|keystore| keystore.key_hash() == key_hash)
        {
            founded_id = Some(founded.id());
        }
    }

    if founded_id.is_some() && !param.overwrite {
        return Err(format_err!("{}", "wallet_exists"));
    }

    let mut meta = Metadata::default();
    meta.name = param.name.to_owned();
    meta.password_hint = param.password_hint.to_owned();
    meta.source = Source::Mnemonic;

    let ks = HdKeystore::from_mnemonic(&param.mnemonic, &param.password, meta)?;

    let mut keystore = Keystore::Hd(ks);

    if founded_id.is_some() {
        keystore.set_id(&founded_id.unwrap());
    }

    flush_keystore(&keystore)?;

    let meta = keystore.meta();
    let wallet = WalletResult {
        id: keystore.id(),
        name: meta.name.to_owned(),
        source: "MNEMONIC".to_owned(),
        accounts: vec![],
        created_at: meta.timestamp.clone(),
    };
    let ret = encode_message(wallet)?;
    cache_keystore(keystore);
    Ok(ret)
}

fn enc_xpub(xpub: &str, network: &str) -> Result<String> {
    let xpk = Bip32DeterministicPublicKey::from_hex(xpub)?;
    let ext_pub_key: String;
    if network == "MAINNET" {
        ext_pub_key = xpk.to_ss58check_with_version(&[0x04, 0x88, 0xB2, 0x1E]);
    } else {
        ext_pub_key = xpk.to_ss58check_with_version(&[0x04, 0x35, 0x87, 0xCF]);
    }

    let key = tcx_crypto::XPUB_COMMON_KEY_128.read().unwrap();
    let iv = tcx_crypto::XPUB_COMMON_IV.read().unwrap();
    let key_bytes = hex::decode(&*key)?;
    let iv_bytes = hex::decode(&*iv)?;
    let encrypted = encrypt_pkcs7(&ext_pub_key.as_bytes(), &key_bytes, &iv_bytes)?;
    Ok(base64::encode(&encrypted))
}

pub fn hd_store_derive(data: &[u8]) -> Result<Vec<u8>> {
    let param: HdStoreDeriveParam =
        HdStoreDeriveParam::decode(data).expect("hd_store_derive_param");
    let mut map = KEYSTORE_MAP.write().unwrap();
    let keystore: &mut Keystore = match map.get_mut(&param.id) {
        Some(keystore) => Ok(keystore),
        _ => Err(format_err!("{}", "wallet_not_found")),
    }?;

    keystore.unlock_by_password(&param.password)?;
    let mut account_responses: Vec<AccountResponse> = vec![];

    for derivation in param.derivations {
        let account = derive_account(keystore, &derivation)?;
        let enc_xpub = enc_xpub(&account.ext_pub_key.to_string(), &account.network)?;
        let account_rsp = AccountResponse {
            chain_type: derivation.chain_type.to_owned(),
            address: account.address.to_owned(),
            path: account.derivation_path.to_owned(),
            extended_xpub_key: enc_xpub,
        };
        account_responses.push(account_rsp);
    }

    let accounts_rsp = AccountsResponse {
        accounts: account_responses,
    };
    flush_keystore(keystore)?;
    encode_message(accounts_rsp)
}

pub fn hd_store_export(data: &[u8]) -> Result<Vec<u8>> {
    let param: WalletKeyParam = WalletKeyParam::decode(data).expect("keystore_common_delete");
    let mut map = KEYSTORE_MAP.write().unwrap();
    let keystore: &mut Keystore = match map.get_mut(&param.id) {
        Some(keystore) => Ok(keystore),
        _ => Err(format_err!("{}", "wallet_not_found")),
    }?;

    keystore.unlock_by_password(&param.password)?;

    let export_result = KeystoreCommonExportResult {
        id: keystore.id(),
        r#type: KeyType::Mnemonic as i32,
        value: keystore.export()?,
    };

    encode_message(export_result)
}

pub fn private_key_store_import(data: &[u8]) -> Result<Vec<u8>> {
    let param: PrivateKeyStoreImportParam =
        PrivateKeyStoreImportParam::decode(data).expect("private_key_store_import");
    let source = if param.chain_type.as_str() == "TRON" {
        Source::Private
    } else {
        Source::Wif
    };
    let source_str = if param.chain_type.as_str() == "TRON" {
        "PRIVATE"
    } else {
        "WIF"
    };
    let coin_info = coin_info_from_param(&param.chain_type, &param.network, &param.seg_wit)?;
    let private_key = verify_private_key(&param.private_key, &coin_info)?;

    let pk_store = PrivateKeystore::from_private_key(&private_key, &param.password, source.clone());

    let mut keystore = Keystore::PrivateKey(pk_store);

    keystore.unlock_by_password(&param.password)?;

    let coin_info = coin_info_from_param(&param.chain_type, &param.network, &param.seg_wit)?;
    //    coin_info.derivation_path = param.path.to_string();
    let account = match param.chain_type.as_str() {
        "BITCOINCASH" => keystore.derive_coin::<BchAddress>(&coin_info),
        "LITECOIN" => keystore.derive_coin::<BtcForkAddress>(&coin_info),
        "TRON" => keystore.derive_coin::<TrxAddress>(&coin_info),
        _ => Err(format_err!("{}", "chain_type_not_support")),
    }?;

    let exist_kid_opt = find_keystore_id_by_address(&account.address);
    if let Some(exist_kid) = exist_kid_opt {
        if !param.overwrite {
            return Err(format_err!("{}", "wallet_exists"));
        } else {
            keystore.set_id(&exist_kid)
        }
    }

    flush_keystore(&keystore)?;

    let mut accounts: Vec<AccountResponse> = vec![];
    for account in keystore.accounts() {
        //        let enc_xpub = enc_xpub(&account.ext_pub_key.to_string(), &account.network)?;
        let acc_rsp = AccountResponse {
            chain_type: account.coin.to_string(),
            address: account.address.to_string(),
            path: account.derivation_path.to_string(),
            extended_xpub_key: "".to_owned(),
        };
        accounts.push(acc_rsp);
    }

    let meta = keystore.meta();
    let wallet = WalletResult {
        id: keystore.id(),
        name: meta.name.to_owned(),
        source: source_str.to_owned(),
        accounts,
        created_at: meta.timestamp.clone(),
    };
    let ret = encode_message(wallet)?;
    cache_keystore(keystore);
    Ok(ret)
}

pub fn private_key_store_export(data: &[u8]) -> Result<Vec<u8>> {
    let param: PrivateKeyStoreExportParam =
        PrivateKeyStoreExportParam::decode(data).expect("private_key_store_export");
    let mut map = KEYSTORE_MAP.write().unwrap();
    let keystore: &mut Keystore = match map.get_mut(&param.id) {
        Some(keystore) => Ok(keystore),
        _ => Err(format_err!("{}", "wallet_not_found")),
    }?;

    if keystore.verify_password(&param.password) {
        let pk_hex = keystore.export()?;
        let bytes = hex::decode(pk_hex.to_string())?;

        let value = match param.chain_type.as_str() {
            "BITCOINCASH" | "BITCOIN" => {
                let typed_pk = TypedPrivateKey::from_slice(CurveType::SECP256k1, &bytes)?;
                let key = typed_pk.as_secp256k1()?;
                let version: Vec<u8> = if &param.network == "MAINNET" {
                    vec![0x80]
                } else {
                    vec![0xef]
                };
                Ok(key.to_ss58check_with_version(&version))
            }
            "LITECOIN" => {
                let typed_pk = TypedPrivateKey::from_slice(CurveType::SECP256k1, &bytes)?;
                let key = typed_pk.as_secp256k1()?;
                let version: Vec<u8> = if &param.network == "MAINNET" {
                    vec![0xb0]
                } else {
                    vec![0xef]
                };
                Ok(key.to_ss58check_with_version(&version))
            }
            "TRON" => Ok(pk_hex.to_string()),
            _ => Err(format_err!("unsupported_chain")),
        }?;
        let export_result = KeystoreCommonExportResult {
            id: keystore.id(),
            r#type: KeyType::PrivateKey as i32,
            value,
        };

        encode_message(export_result)
    } else {
        Err(format_err!("{}", "password_incorrect"))
    }
}

pub fn keystore_common_verify(data: &[u8]) -> Result<Vec<u8>> {
    let param: WalletKeyParam = WalletKeyParam::decode(data).expect("keystore_common_delete");
    let map = KEYSTORE_MAP.read().unwrap();
    let keystore: &Keystore = match map.get(&param.id) {
        Some(keystore) => Ok(keystore),
        _ => Err(format_err!("{}", "wallet_not_found")),
    }?;

    if keystore.verify_password(&param.password) {
        let rsp = Response {
            is_success: true,
            error: "".to_owned(),
        };
        encode_message(rsp)
    } else {
        Err(format_err!("{}", "password_incorrect"))
    }
}

pub fn keystore_common_delete(data: &[u8]) -> Result<Vec<u8>> {
    let param: WalletKeyParam = WalletKeyParam::decode(data).expect("keystore_common_delete");
    let mut map = KEYSTORE_MAP.write().unwrap();
    let keystore: &Keystore = match map.get(&param.id) {
        Some(keystore) => Ok(keystore),
        _ => Err(format_err!("{}", "wallet_not_found")),
    }?;

    if keystore.verify_password(&param.password) {
        delete_keystore_file(&param.id)?;
        map.remove(&param.id);

        let rsp = Response {
            is_success: true,
            error: "".to_owned(),
        };
        encode_message(rsp)
    } else {
        Err(format_err!("{}", "password_incorrect"))
    }
}

pub fn keystore_common_exists(data: &[u8]) -> Result<Vec<u8>> {
    let param: KeystoreCommonExistsParam =
        KeystoreCommonExistsParam::decode(data).expect("keystore_common_exists params");
    let key_hash: String;
    if param.r#type == KeyType::Mnemonic as i32 {
        key_hash = key_hash_from_mnemonic(&param.value)?;
    } else {
        let key_data: Vec<u8>;
        let decoded = hex::decode(param.value.to_string());
        if decoded.is_ok() {
            key_data = decoded.unwrap();
        } else {
            key_data = private_key_without_version(&param.value)?;
        }
        key_hash = key_hash_from_private_key(&key_data);
    }
    let map = &mut KEYSTORE_MAP.write().unwrap();

    let founded: Option<&Keystore> = map
        .values()
        .find(|keystore| keystore.key_hash() == key_hash);
    let result: KeystoreCommonExistsResult;
    if let Some(ks) = founded {
        result = KeystoreCommonExistsResult {
            is_exists: true,
            id: ks.id(),
        }
    } else {
        result = KeystoreCommonExistsResult {
            is_exists: false,
            id: "".to_owned(),
        }
    }
    encode_message(result)
}

pub fn keystore_common_accounts(data: &[u8]) -> Result<Vec<u8>> {
    let param: KeystoreCommonAccountsParam =
        KeystoreCommonAccountsParam::decode(data).expect("keystore_common_accounts params");
    let map = KEYSTORE_MAP.read().unwrap();
    let keystore: &Keystore = match map.get(&param.id) {
        Some(keystore) => Ok(keystore),
        _ => Err(format_err!("{}", "wallet_not_found")),
    }?;

    let mut accounts: Vec<AccountResponse> = vec![];
    for account in keystore.accounts() {
        let enc_xpub = enc_xpub(&account.ext_pub_key, &account.network)?;
        let acc_rsp = AccountResponse {
            chain_type: account.coin.to_owned(),
            address: account.address.to_owned(),
            path: account.derivation_path.to_owned(),
            extended_xpub_key: enc_xpub.to_owned(),
        };
        accounts.push(acc_rsp);
    }

    let accounts_rsp = AccountsResponse { accounts };
    encode_message(accounts_rsp)
}

pub fn sign_tx(data: &[u8]) -> Result<Vec<u8>> {
    let param: SignParam = SignParam::decode(data).expect("SignTxParam");

    let mut map = KEYSTORE_MAP.write().unwrap();
    let keystore: &mut Keystore = match map.get_mut(&param.id) {
        Some(keystore) => Ok(keystore),
        _ => Err(format_err!("{}", "wallet_not_found")),
    }?;

    keystore.unlock_by_password(&param.password)?;
    match param.chain_type.as_str() {
        "BITCOINCASH" | "LITECOIN" => sign_btc_fork_transaction(&param, keystore),
        "TRON" => sign_tron_tx(&param, keystore),
        "NERVOS" => sign_nervos_ckb(&param, keystore),
        _ => Err(format_err!("unsupported_chain")),
    }
}

pub fn sign_btc_fork_transaction(param: &SignParam, keystore: &mut Keystore) -> Result<Vec<u8>> {
    let input: BtcForkTxInput =
        BtcForkTxInput::decode(&param.input.as_ref().expect("tx_input").value.clone())
            .expect("BitcoinForkTransactionInput");
    let coin = coin_info_from_param(&param.chain_type, &input.network, &input.seg_wit)?;

    let signed_tx: BtcForkSignedTxOutput = if param.chain_type.as_str() == "BITCOINCASH" {
        if !BchAddress::is_valid(&input.to, &coin) {
            return Err(format_err!("invalid_to_address"));
        }
        let tran = BchTransaction::new(input, coin);
        keystore.sign_transaction(&param.chain_type, &param.address, &tran)?
    } else if input.seg_wit.as_str() != "NONE" {
        if !BtcForkAddress::is_valid(&input.to, &coin) {
            return Err(format_err!("invalid_to_address"));
        }
        let tran = BtcForkSegWitTransaction::new(input, coin);
        keystore.sign_transaction(&param.chain_type, &param.address, &tran)?
    } else {
        if !BtcForkAddress::is_valid(&input.to, &coin) {
            return Err(format_err!("invalid_to_address"));
        }
        let tran = BtcForkTransaction::new(input, coin);
        keystore.sign_transaction(&param.chain_type, &param.address, &tran)?
    };
    encode_message(signed_tx)
}

pub fn sign_nervos_ckb(param: &SignParam, keystore: &mut Keystore) -> Result<Vec<u8>> {
    let input: CkbTxInput =
        CkbTxInput::decode(&param.input.as_ref().expect("tx_iput").value.clone())
            .expect("CkbTxInput");
    let signed_tx = keystore.sign_transaction(&param.chain_type, &param.address, &input)?;
    encode_message(signed_tx)
}

pub fn sign_tron_tx(param: &SignParam, keystore: &mut Keystore) -> Result<Vec<u8>> {
    let input: TronTxInput =
        TronTxInput::decode(&param.input.as_ref().expect("tx_input").value.clone())
            .expect("TronTxInput");
    let signed_tx = keystore.sign_transaction(&param.chain_type, &param.address, &input)?;

    encode_message(signed_tx)
}

pub fn tron_sign_message(data: &[u8]) -> Result<Vec<u8>> {
    let param: SignParam = SignParam::decode(data).expect("SignParam");

    let mut map = KEYSTORE_MAP.write().unwrap();
    let keystore: &mut Keystore = match map.get_mut(&param.id) {
        Some(keystore) => Ok(keystore),
        _ => Err(format_err!("{}", "wallet_not_found")),
    }?;

    //    let guard = KeystoreGuard::unlock_by_password(keystore, &param.password)?;
    keystore.unlock_by_password(&param.password)?;
    let input: TronMessageInput =
        TronMessageInput::decode(param.input.expect("TronMessageInput").value.clone())
            .expect("TronMessageInput");
    let signed_tx = keystore.sign_message(&param.chain_type, &param.address, &input)?;
    encode_message(signed_tx)
}

#[cfg(test)]
mod tests {
    use crate::api::hd_store_derive_param::Derivation;
    use crate::api::{
        AccountsResponse, HdStoreCreateParam, HdStoreDeriveParam, HdStoreImportParam,
        InitTokenCoreXParam, KeyType, KeystoreCommonAccountsParam, KeystoreCommonExistsParam,
        KeystoreCommonExistsResult, KeystoreCommonExportResult, PrivateKeyStoreExportParam,
        PrivateKeyStoreImportParam, Response, SignParam, WalletKeyParam, WalletResult,
    };
    use crate::filemanager::KEYSTORE_MAP;
    use crate::filemanager::WALLET_FILE_DIR;
    use crate::handler::{
        encode_message, hd_store_create, hd_store_derive, hd_store_export,
        keystore_common_accounts, keystore_common_delete, keystore_common_exists,
        keystore_common_verify, private_key_store_export, private_key_store_import, scan_keystores,
        sign_tx,
    };
    use crate::handler::{hd_store_import, init_token_core_x};
    use prost::Message;
    use std::collections::HashMap;
    use std::fs::remove_file;
    use std::path::Path;
    use std::sync::RwLockWriteGuard;
    use std::{fs, panic};
    use tcx_btc_fork::transaction::BtcForkTxInput;
    use tcx_btc_fork::transaction::Utxo;
    use tcx_chain::Keystore;
    use tcx_ckb::{CachedCell, CellInput, CkbTxInput, CkbTxOutput, OutPoint, Script, Witness};
    use tcx_tron::transaction::{TronTxInput, TronTxOutput};

    static PASSWORD: &'static str = "Insecure Pa55w0rd";
    static MNEMONIC: &'static str =
        "inject kidney empty canal shadow pact comfort wife crush horse wife sketch";

    static OTHER_MNEMONIC: &'static str =
        "calm release clay imitate top extend close draw quiz refuse shuffle injury";

    fn setup() {
        let p = Path::new("/tmp/imtoken/wallets");
        if !p.exists() {
<<<<<<< HEAD
            fs::create_dir_all(p).expect("shoud create filedir");
=======
            fs::create_dir_all(p).unwrap();
>>>>>>> ae21f09f
        }

        *tcx_crypto::KDF_ROUNDS.write().unwrap() = 1024;
        let param = InitTokenCoreXParam {
            file_dir: "/tmp/imtoken/wallets".to_string(),
            xpub_common_key: "B888D25EC8C12BD5043777B1AC49F872".to_string(),
            xpub_common_iv: "9C0C30889CBCC5E01AB5B2BB88715799".to_string(),
        };

<<<<<<< HEAD
        init_token_core_x(&encode_message(param).unwrap()).expect("should init tcx");
=======
        init_token_core_x(&encode_message(param).unwrap()).unwrap();
>>>>>>> ae21f09f
    }

    fn teardown() {
        let p = Path::new("/tmp/imtoken/wallets");
        let walk_dir = std::fs::read_dir(p).expect("read dir");
        for entry in walk_dir {
            let entry = entry.expect("DirEntry");
            let fp = entry.path();
            if !fp
                .file_name()
                .expect("file_name")
                .to_str()
                .expect("file_name str")
                .ends_with(".json")
            {
                continue;
            }
<<<<<<< HEAD
            remove_file(fp.as_path()).expect("should remove file");
=======
            remove_file(fp.as_path()).unwrap();
>>>>>>> ae21f09f
        }
    }

    fn run_test<T>(test: T) -> ()
    where
        T: FnOnce() -> () + panic::UnwindSafe,
    {
        setup();
        let result = panic::catch_unwind(|| test());
        teardown();
        assert!(result.is_ok())
    }

    #[test]
    pub fn test_scan_keystores() {
        run_test(|| {
            let keystore_count;
            {
                let mut map: RwLockWriteGuard<'_, HashMap<String, Keystore>> =
                    KEYSTORE_MAP.write().unwrap();
                keystore_count = map.len();
                map.clear();
                assert_eq!(0, map.len());
            }
<<<<<<< HEAD
            scan_keystores().expect("should rescan keystores");
=======
            scan_keystores().unwrap();
>>>>>>> ae21f09f
            {
                let map: RwLockWriteGuard<'_, HashMap<String, Keystore>> =
                    KEYSTORE_MAP.write().unwrap();

                assert_eq!(keystore_count, map.len());
            }
        })
    }

    #[test]
    pub fn test_hd_store_create() {
        run_test(|| {
            let param = HdStoreCreateParam {
                password: PASSWORD.to_string(),
                password_hint: "".to_string(),
                name: "aaa".to_string(),
            };
            let ret = hd_store_create(&encode_message(param).unwrap()).unwrap();
            let import_result: WalletResult = WalletResult::decode(&ret).unwrap();

            assert!(import_result.accounts.is_empty());
            assert_eq!(import_result.name, "aaa");
            remove_created_wallet(&import_result.id);
        })
    }

    #[test]
    pub fn test_hd_store_import() {
        run_test(|| {
            let param = HdStoreImportParam {
                mnemonic: MNEMONIC.to_string(),
                password: PASSWORD.to_string(),
                source: "MNEMONIC".to_string(),
                name: "test-wallet".to_string(),
                password_hint: "imtoken".to_string(),
                overwrite: true,
            };

            let ret = hd_store_import(&encode_message(param).unwrap()).unwrap();
            let import_result: WalletResult = WalletResult::decode(&ret).unwrap();

            let derivation = Derivation {
                chain_type: "BITCOINCASH".to_string(),
                path: "m/44'/145'/0'/0/0".to_string(),
                network: "MAINNET".to_string(),
                seg_wit: "NONE".to_string(),
                chain_id: "".to_string(),
            };
            let param = HdStoreDeriveParam {
                id: import_result.id.to_string(),
                password: PASSWORD.to_string(),
                derivations: vec![derivation],
            };

            let ret = hd_store_derive(&encode_message(param).unwrap()).unwrap();
            let result: AccountsResponse = AccountsResponse::decode(&ret).unwrap();
            assert_eq!(result.accounts.first().unwrap().chain_type, "BITCOINCASH");
            assert_eq!(
                result.accounts.first().unwrap().address,
                "qzld7dav7d2sfjdl6x9snkvf6raj8lfxjcj5fa8y2r"
            );
            remove_created_wallet(&import_result.id);
        })
    }

    #[test]
    pub fn test_hd_store_import_invalid_params() {
        run_test(|| {
            let invalid_mnemonics = vec![
                "inject kidney empty canal shadow pact comfort wife crush horse",
                "inject kidney empty canal shadow pact comfort wife crush horse wife wife",
                "inject kidney empty canal shadow pact comfort wife crush horse hello",
            ];
            for mn in invalid_mnemonics {
                let param = HdStoreImportParam {
                    mnemonic: mn.to_string(),
                    password: PASSWORD.to_string(),
                    source: "MNEMONIC".to_string(),
                    name: "test-wallet".to_string(),
                    password_hint: "imtoken".to_string(),
                    overwrite: true,
                };

                let ret = hd_store_import(&encode_message(param).unwrap());
                assert!(ret.is_err());
            }
        })
    }

    #[test]
    pub fn test_hd_store_import_ltc() {
        run_test(|| {
            let param = HdStoreImportParam {
                mnemonic: MNEMONIC.to_string(),
                password: PASSWORD.to_string(),
                source: "MNEMONIC".to_string(),
                name: "test-wallet".to_string(),
                password_hint: "imtoken".to_string(),
                overwrite: true,
            };

            let ret = hd_store_import(&encode_message(param).unwrap()).unwrap();
            let import_result: WalletResult = WalletResult::decode(&ret).unwrap();

            let derivation = Derivation {
                chain_type: "LITECOIN".to_string(),
                path: "m/44'/1'/0'/0/0".to_string(),
                network: "TESTNET".to_string(),
                seg_wit: "NONE".to_string(),
                chain_id: "".to_string(),
            };
            let param = HdStoreDeriveParam {
                id: import_result.id.to_string(),
                password: PASSWORD.to_string(),
                derivations: vec![derivation],
            };

            let ret = hd_store_derive(&encode_message(param).unwrap()).unwrap();
            let result: AccountsResponse = AccountsResponse::decode(&ret).unwrap();
            assert_eq!(result.accounts.first().unwrap().chain_type, "LITECOIN");
            assert_eq!(
                result.accounts.first().unwrap().address,
                "mkeNU5nVnozJiaACDELLCsVUc8Wxoh1rQN"
            );
            remove_created_wallet(&import_result.id);
        })
    }

    fn import_default_wallet() -> WalletResult {
        let param = HdStoreImportParam {
            mnemonic: MNEMONIC.to_string(),
            password: PASSWORD.to_string(),
            source: "MNEMONIC".to_string(),
            name: "test-wallet".to_string(),
            password_hint: "imtoken".to_string(),
            overwrite: true,
        };
        let ret = hd_store_import(&encode_message(param).unwrap()).unwrap();
        WalletResult::decode(&ret).unwrap()
    }

    #[test]
    pub fn test_hd_store_export() {
        run_test(|| {
            let wallet = import_default_wallet();

            let param = WalletKeyParam {
                id: wallet.id.to_string(),
                password: PASSWORD.to_string(),
            };
            let ret = hd_store_export(&encode_message(param).unwrap()).unwrap();
            let result: KeystoreCommonExportResult =
                KeystoreCommonExportResult::decode(&ret).unwrap();

            assert_eq!(result.r#type, KeyType::Mnemonic as i32);
            assert_eq!(result.value, MNEMONIC);
        })
    }

    #[test]
    pub fn test_hd_store_derive() {
        run_test(|| {
            let param = HdStoreImportParam {
                mnemonic: OTHER_MNEMONIC.to_string(),
                password: PASSWORD.to_string(),
                source: "MNEMONIC".to_string(),
                name: "test-wallet".to_string(),
                password_hint: "imtoken".to_string(),
                overwrite: true,
            };
            let ret = hd_store_import(&encode_message(param).unwrap()).unwrap();
            let import_result: WalletResult = WalletResult::decode(&ret).unwrap();

            let derivations = vec![
                Derivation {
                    chain_type: "LITECOIN".to_string(),
                    path: "m/44'/2'/0'/0/0".to_string(),
                    network: "MAINNET".to_string(),
                    seg_wit: "NONE".to_string(),
                    chain_id: "".to_string(),
                },
                Derivation {
                    chain_type: "LITECOIN".to_string(),
                    path: "m/49'/2'/0'/0/0".to_string(),
                    network: "MAINNET".to_string(),
                    seg_wit: "P2WPKH".to_string(),
                    chain_id: "".to_string(),
                },
                Derivation {
                    chain_type: "LITECOIN".to_string(),
                    path: "m/49'/1'/0'/0/0".to_string(),
                    network: "TESTNET".to_string(),
                    seg_wit: "NONE".to_string(),
                    chain_id: "".to_string(),
                },
                Derivation {
                    chain_type: "TRON".to_string(),
                    path: "m/44'/195'/0'/0/0".to_string(),
                    network: "".to_string(),
                    seg_wit: "".to_string(),
                    chain_id: "".to_string(),
                },
                Derivation {
                    chain_type: "NERVOS".to_string(),
                    path: "m/44'/309'/0'/0/0".to_string(),
                    network: "TESTNET".to_string(),
                    seg_wit: "".to_string(),
                    chain_id: "".to_string(),
                },
            ];
            let param = HdStoreDeriveParam {
                id: import_result.id.to_string(),
                password: PASSWORD.to_string(),
                derivations,
            };
            let derived_accounts_bytes = hd_store_derive(&encode_message(param).unwrap()).unwrap();
            let derived_accounts: AccountsResponse =
                AccountsResponse::decode(derived_accounts_bytes).unwrap();
            assert_eq!(5, derived_accounts.accounts.len());
            assert_eq!(
                "LQ3JqCohgLQ3x1CJXYERnJTy1ySaqr1E32",
                derived_accounts.accounts[0].address
            );
            assert_eq!("/EhDRyPFcj1UGx8i+WiJSIeBSyaN0pX7Oq3wXqwO5M9T1aRhfLpsNPGAPLf07K+p+B0OdQW1ogVbDQCWkIwVXZLPY+njp9LjXaICiWGEeidR1TwBZSwOMRKE68wJWH/7puxYfY/Rq1+d2GFv6NxSCw==", derived_accounts.accounts[0].extended_xpub_key);

            assert_eq!(
                "MQUu6P7wsLQZfVZMuFWB7UXiheuVTM7RYF",
                derived_accounts.accounts[1].address
            );
            assert_eq!("A5LUzJcPB4r54wqr8EjFh9fe0L87spIN9KJKtzHV6QJXBH6GEAiYT57uftpJITx613HdIXXzi8VJ30TmG8erBF30oD1DnbDmGmDo4sdRTdQSsp9NuprhZ3Y3PR9+xzdc2tKDblRL5dLZswaPxCOQcw==", derived_accounts.accounts[1].extended_xpub_key);

            assert_eq!(
                "mvdDMnRsqjqzvCyYyRXpvscmnU1FxodhkE",
                derived_accounts.accounts[2].address
            );
            assert_eq!("eZIL4e0a8qw18Pve92iLfehteHDA+kqjwv91aKE+2hNN3arkq20yY2Mx6q4WAowFv0QRfIi6QlrhafJKUpjiC469NNZagCSHLaECYliEwmwTgC97zXmVJDB6MJi79y+mznf8G7Few8+u6UfiXELN5g==", derived_accounts.accounts[2].extended_xpub_key);

            assert_eq!(
                "TLZnqkrSNLUWNrZMug8u9b6pJ3XcTGbzDV",
                derived_accounts.accounts[3].address
            );
            assert_eq!("Sla41n5BdHqc1QmqA9DXjWNx13Fpq18u19jCaMbYbxClsPr7cr/gzXsbE+08wfNLuGgtVVY4/prpnv3/pdJ8KA/I/iOKvelKxuJgN9n2O5Q54CmObc0qJVZxcAQM0PbrKE9YJyGDkJNMLM+OmjEwjg==", derived_accounts.accounts[3].extended_xpub_key);

            assert_eq!(
                "ckt1qyqgkffut7e7md39tp5ts9vxssj7wdw8z4cquyflka",
                derived_accounts.accounts[4].address
            );

            remove_created_wallet(&import_result.id);
        })
    }

    #[test]
    pub fn test_hd_store_derive_invalid_param() {
        run_test(|| {
            let param = HdStoreImportParam {
                mnemonic: OTHER_MNEMONIC.to_string(),
                password: PASSWORD.to_string(),
                source: "MNEMONIC".to_string(),
                name: "test-wallet".to_string(),
                password_hint: "imtoken".to_string(),
                overwrite: true,
            };
            let ret = hd_store_import(&encode_message(param).unwrap()).unwrap();
            let import_result: WalletResult = WalletResult::decode(&ret).unwrap();

            let invalid_derivations = vec![
                Derivation {
                    chain_type: "WRONG_CHAIN_TYPE".to_string(),
                    path: "m/44'/2'/0'/0/0".to_string(),
                    network: "MAINNET".to_string(),
                    seg_wit: "NONE".to_string(),
                    chain_id: "".to_string(),
                },
                Derivation {
                    chain_type: "LITECOIN".to_string(),
                    path: "WRONG/PATH".to_string(),
                    network: "MAINNET".to_string(),
                    seg_wit: "P2WPKH".to_string(),
                    chain_id: "".to_string(),
                },
                Derivation {
                    chain_type: "LITECOIN".to_string(),
                    path: "49'/1'/0'/0/0".to_string(),
                    network: "TESTNET".to_string(),
                    seg_wit: "NONE".to_string(),
                    chain_id: "".to_string(),
                },
            ];
            for derivation in invalid_derivations {
                let param = HdStoreDeriveParam {
                    id: import_result.id.to_string(),
                    password: PASSWORD.to_string(),
                    derivations: vec![derivation],
                };
                let ret = hd_store_derive(&encode_message(param).unwrap());
                assert!(ret.is_err());
            }

            remove_created_wallet(&import_result.id);
        })
    }

    #[test]
    pub fn test_private_key_store_import() {
        run_test(|| {
            let param: PrivateKeyStoreImportParam = PrivateKeyStoreImportParam {
                private_key: "L2hfzPyVC1jWH7n2QLTe7tVTb6btg9smp5UVzhEBxLYaSFF7sCZB".to_string(),
                password: PASSWORD.to_string(),
                chain_type: "BITCOINCASH".to_string(),
                network: "MAINNET".to_string(),
                seg_wit: "NONE".to_string(),
                overwrite: true,
            };

            let ret_bytes = private_key_store_import(&encode_message(param).unwrap()).unwrap();
            let import_result: WalletResult = WalletResult::decode(&ret_bytes).unwrap();
            assert_eq!(1, import_result.accounts.len());
            assert_eq!(
                "qrnvl24e5kd6rpls53wmpvtfcgdmfrcfkv8fhnq9kr",
                import_result.accounts.first().unwrap().address
            );
            remove_created_wallet(&import_result.id);
        })
    }

    #[test]
    pub fn test_private_key_store_export() {
        run_test(|| {
            let param: PrivateKeyStoreImportParam = PrivateKeyStoreImportParam {
                private_key: "L2hfzPyVC1jWH7n2QLTe7tVTb6btg9smp5UVzhEBxLYaSFF7sCZB".to_string(),
                password: PASSWORD.to_string(),
                chain_type: "BITCOINCASH".to_string(),
                network: "MAINNET".to_string(),
                seg_wit: "NONE".to_string(),
                overwrite: true,
            };

            let ret_bytes = private_key_store_import(&encode_message(param).unwrap()).unwrap();
            let import_result: WalletResult = WalletResult::decode(&ret_bytes).unwrap();

            let param: PrivateKeyStoreExportParam = PrivateKeyStoreExportParam {
                id: import_result.id.to_string(),
                password: PASSWORD.to_string(),
                chain_type: "BITCOINCASH".to_string(),
                network: "MAINNET".to_string(),
            };
            let ret_bytes = private_key_store_export(&encode_message(param).unwrap()).unwrap();
            let export_result: KeystoreCommonExportResult =
                KeystoreCommonExportResult::decode(&ret_bytes).unwrap();
            assert_eq!(
                "L2hfzPyVC1jWH7n2QLTe7tVTb6btg9smp5UVzhEBxLYaSFF7sCZB",
                export_result.value
            );
            assert_eq!(KeyType::PrivateKey as i32, export_result.r#type);

            let param: PrivateKeyStoreExportParam = PrivateKeyStoreExportParam {
                id: import_result.id.to_string(),
                password: PASSWORD.to_string(),
                chain_type: "BITCOINCASH".to_string(),
                network: "TESTNET".to_string(),
            };
            let ret_bytes = private_key_store_export(&encode_message(param).unwrap()).unwrap();
            let export_result: KeystoreCommonExportResult =
                KeystoreCommonExportResult::decode(&ret_bytes).unwrap();
            assert_eq!(
                "cT4fTJyLd5RmSZFHnkGmVCzXDKuJLbyTt7cy77ghTTCagzNdPH1j",
                export_result.value
            );
            assert_eq!(KeyType::PrivateKey as i32, export_result.r#type);
            remove_created_wallet(&import_result.id);
        })
    }

    #[test]
    pub fn test_keystore_common_verify() {
        run_test(|| {
            let wallet = import_default_wallet();
            let param: WalletKeyParam = WalletKeyParam {
                id: wallet.id.to_string(),
                password: PASSWORD.to_string(),
            };

            let ret_bytes = keystore_common_verify(&encode_message(param).unwrap()).unwrap();
            let result: Response = Response::decode(&ret_bytes).unwrap();
            assert!(result.is_success);

            let param: WalletKeyParam = WalletKeyParam {
                id: wallet.id.to_string(),
                password: "WRONG PASSWORD".to_string(),
            };

            let ret = keystore_common_verify(&encode_message(param).unwrap());
            assert!(ret.is_err());
            assert_eq!(format!("{}", ret.err().unwrap()), "password_incorrect");
        })
    }

    #[test]
    pub fn test_keystore_common_delete() {
        run_test(|| {
            let param: PrivateKeyStoreImportParam = PrivateKeyStoreImportParam {
                private_key: "5JZc7wGRUr4J1RHDcM9ySWKLfQ2xjRUEo612qC4RLJ3G7jzJ4qx".to_string(),
                password: PASSWORD.to_string(),
                chain_type: "BITCOINCASH".to_string(),
                network: "MAINNET".to_string(),
                seg_wit: "NONE".to_string(),
                overwrite: true,
            };

            let ret_bytes = private_key_store_import(&encode_message(param).unwrap()).unwrap();
            let import_result: WalletResult = WalletResult::decode(&ret_bytes).unwrap();

            let param: WalletKeyParam = WalletKeyParam {
                id: import_result.id.to_string(),
                password: "WRONG PASSWORD".to_string(),
            };

            let ret = keystore_common_delete(&encode_message(param).unwrap());
            assert!(ret.is_err());
            assert_eq!(format!("{}", ret.err().unwrap()), "password_incorrect");

            let param: WalletKeyParam = WalletKeyParam {
                id: import_result.id.to_string(),
                password: PASSWORD.to_string(),
            };

            let ret_bytes = keystore_common_delete(&encode_message(param).unwrap()).unwrap();
            let ret: Response = Response::decode(ret_bytes).unwrap();
            assert!(ret.is_success);

            let param: KeystoreCommonExistsParam = KeystoreCommonExistsParam {
                r#type: KeyType::PrivateKey as i32,
                value: "5JZc7wGRUr4J1RHDcM9ySWKLfQ2xjRUEo612qC4RLJ3G7jzJ4qx".to_string(),
            };

            let ret_bytes = keystore_common_exists(&encode_message(param).unwrap()).unwrap();
            let ret: KeystoreCommonExistsResult =
                KeystoreCommonExistsResult::decode(&ret_bytes).unwrap();

            assert_eq!(false, ret.is_exists);
        })
    }

    #[test]
    pub fn test_keystore_common_exists() {
        run_test(|| {
            let wallet = import_default_wallet();
            let param: KeystoreCommonExistsParam = KeystoreCommonExistsParam {
                r#type: KeyType::Mnemonic as i32,
                value: format!("{}", MNEMONIC).to_string(),
            };

            let ret_bytes = keystore_common_exists(&encode_message(param).unwrap()).unwrap();
            let result: KeystoreCommonExistsResult =
                KeystoreCommonExistsResult::decode(&ret_bytes).unwrap();
            assert!(result.is_exists);
            assert_eq!(result.id, wallet.id);
        })
    }

    #[test]
    pub fn test_keystore_common_accounts() {
        run_test(|| {
            let wallet = import_default_wallet();

            let param: KeystoreCommonAccountsParam = KeystoreCommonAccountsParam {
                id: wallet.id.to_string(),
            };

            let ret_bytes = keystore_common_accounts(&encode_message(param).unwrap()).unwrap();
            let result: AccountsResponse = AccountsResponse::decode(&ret_bytes).unwrap();
            assert_eq!(0, result.accounts.len());

            let derivations = vec![Derivation {
                chain_type: "LITECOIN".to_string(),
                path: "m/44'/2'/0'/0/0".to_string(),
                network: "MAINNET".to_string(),
                seg_wit: "NONE".to_string(),
                chain_id: "".to_string(),
            }];
            let param = HdStoreDeriveParam {
                id: wallet.id.to_string(),
                password: PASSWORD.to_string(),
                derivations,
            };
            let derived_accounts_bytes = hd_store_derive(&encode_message(param).unwrap()).unwrap();
            let derived_accounts: AccountsResponse =
                AccountsResponse::decode(derived_accounts_bytes).unwrap();
            assert_eq!(1, derived_accounts.accounts.len());
            assert_eq!(
                "Ldfdegx3hJygDuFDUA7Rkzjjx8gfFhP9DP",
                derived_accounts.accounts[0].address
            );
        })
    }

    #[test]
    pub fn test_sign_ckb_tx() {
        run_test(|| {
            let param = HdStoreImportParam {
                mnemonic: MNEMONIC.to_string(),
                password: PASSWORD.to_string(),
                source: "MNEMONIC".to_string(),
                name: "test-wallet".to_string(),
                password_hint: "imtoken".to_string(),
                overwrite: true,
            };
            let ret = hd_store_import(&encode_message(param).unwrap()).unwrap();
            let import_result: WalletResult = WalletResult::decode(&ret).unwrap();

            let derivation = Derivation {
                chain_type: "NERVOS".to_string(),
                path: "m/44'/309'/0'/0/0".to_string(),
                network: "TESTNET".to_string(),
                seg_wit: "".to_string(),
                chain_id: "".to_string(),
            };
            let param = HdStoreDeriveParam {
                id: import_result.id.to_string(),
                password: PASSWORD.to_string(),
                derivations: vec![derivation],
            };

            let ret = hd_store_derive(&encode_message(param).unwrap()).unwrap();
            let rsp: AccountsResponse = AccountsResponse::decode(ret).unwrap();

            let out_points = vec![
                OutPoint {
                    tx_hash: "0xfb9c020db967e84af1fbd755df5bc23427e2ed70f73e07895a0c394f6195f083"
                        .to_owned(),
                    index: 0,
                },
                OutPoint {
                    tx_hash: "0xfb9c020db967e84af1fbd755df5bc23427e2ed70f73e07895a0c394f6195f083"
                        .to_owned(),
                    index: 1,
                },
            ];

            let code_hash =
                "0x9bd7e06f3ecf4be0f2fcd2188b23f1b9fcc88e5d4b65a8637b17723bbda3cce8".to_owned();

            let input = CkbTxInput {
                inputs: vec![
                    CellInput {
                        previous_output: Some(out_points[0].clone()),
                        since: "".to_string(),
                    },
                    CellInput {
                        previous_output: Some(out_points[1].clone()),
                        since: "".to_string(),
                    },
                ],
                witnesses: vec![Witness::default(), Witness::default()],
                cached_cells: vec![
                    CachedCell {
                        capacity: 0,
                        lock: Some(Script {
                            hash_type: "type".to_string(),
                            code_hash: code_hash.clone(),
                            args: "0xb45772677603bccc71194b2557067fb361c1e093".to_owned(),
                        }),
                        out_point: Some(out_points[0].clone()),
                        derived_path: "0/1".to_string(),
                    },
                    CachedCell {
                        capacity: 0,
                        lock: Some(Script {
                            hash_type: "type".to_string(),
                            code_hash: code_hash.clone(),
                            args: "0x2d79d9ed37184c1136bcfbe229947a137f80dec0".to_owned(),
                        }),
                        out_point: Some(out_points[1].clone()),
                        derived_path: "1/0".to_string(),
                    },
                ],
                tx_hash: "0x102b8e88daadf1b035577b4d5ea4f604be965df6a918e72daeff6c0c40753401"
                    .to_owned(),
            };

            let tx = SignParam {
                id: import_result.id.to_string(),
                password: PASSWORD.to_string(),
                chain_type: "NERVOS".to_string(),
                address: rsp.accounts.first().unwrap().address.to_string(),
                input: Some(::prost_types::Any {
                    type_url: "imtoken".to_string(),
                    value: encode_message(input).unwrap(),
                }),
            };
            let tx_bytes = encode_message(tx).unwrap();
            let ret = sign_tx(&tx_bytes).unwrap();
            let output: CkbTxOutput = CkbTxOutput::decode(&ret).unwrap();
            assert_eq!("0x5500000010000000550000005500000041000000776e010ac7e7166afa50fe54cfecf0a7106a2f11e8110e071ccab67cb30ed5495aa5c5f5ca2967a2fe4a60d5ad8c811382e51d8f916ba2911552bef6dedeca8a00", output.witnesses[0]);
            assert_eq!("0x5500000010000000550000005500000041000000914591d8abd5233740207337b0588fec58cad63143ddf204970526022b6db26d68311e9af49e1625e3a90e8a66eb1694632558d561d1e5d02cc7c7254e2d546100",output.witnesses[1]);

            remove_created_wallet(&import_result.id);
        })
    }

    #[test]
    pub fn test_sign_tron_tx() {
        run_test(|| {
            let param = HdStoreImportParam {
                mnemonic: MNEMONIC.to_string(),
                password: PASSWORD.to_string(),
                source: "MNEMONIC".to_string(),
                name: "test-wallet".to_string(),
                password_hint: "imtoken".to_string(),
                overwrite: true,
            };
            let ret = hd_store_import(&encode_message(param).unwrap()).unwrap();
            let import_result: WalletResult = WalletResult::decode(&ret).unwrap();

            let derivation = Derivation {
                chain_type: "TRON".to_string(),
                path: "m/44'/195'/0'/0/0".to_string(),
                network: "".to_string(),
                seg_wit: "".to_string(),
                chain_id: "".to_string(),
            };
            let param = HdStoreDeriveParam {
                id: import_result.id.to_string(),
                password: PASSWORD.to_string(),
                derivations: vec![derivation],
            };

            let ret = hd_store_derive(&encode_message(param).unwrap()).unwrap();
            let rsp: AccountsResponse = AccountsResponse::decode(ret).unwrap();

            let raw_data = "0a0202a22208e216e254e43ee10840c8cbe4e3df2d5a67080112630a2d747970652e676f6f676c65617069732e636f6d2f70726f746f636f6c2e5472616e73666572436f6e747261637412320a15415c68cc82c87446f602f019e5fd797437f5b79cc212154156a6076cd1537fa317c2606e4edfa4acd3e8e92e18a08d06709084e1e3df2d".to_string();
            let input = TronTxInput { raw_data };
            let input_value = encode_message(input).unwrap();
            let tx = SignParam {
                id: import_result.id.to_string(),
                password: "WRONG PASSWORD".to_string(),
                chain_type: "TRON".to_string(),
                address: rsp.accounts.first().unwrap().address.to_string(),
                input: Some(::prost_types::Any {
                    type_url: "imtoken".to_string(),
                    value: input_value.clone(),
                }),
            };

            let tx_bytes = encode_message(tx).unwrap();
            let ret = sign_tx(&tx_bytes);
            assert!(ret.is_err());
            assert_eq!(format!("{}", ret.err().unwrap()), "password_incorrect");

            let tx = SignParam {
                id: import_result.id.to_string(),
                password: PASSWORD.to_string(),
                chain_type: "TRON1".to_string(),
                address: rsp.accounts.first().unwrap().address.to_string(),
                input: Some(::prost_types::Any {
                    type_url: "imtoken".to_string(),
                    value: input_value.clone(),
                }),
            };

            let tx_bytes = encode_message(tx).unwrap();
            let ret = sign_tx(&tx_bytes);
            assert!(ret.is_err());
            assert_eq!(format!("{}", ret.err().unwrap()), "unsupported_chain");

            let tx = SignParam {
                id: import_result.id.to_string(),
                password: PASSWORD.to_string(),
                chain_type: "TRON".to_string(),
                address: rsp.accounts.first().unwrap().address.to_string(),
                input: Some(::prost_types::Any {
                    type_url: "imtoken".to_string(),
                    value: input_value,
                }),
            };

            let tx_bytes = encode_message(tx).unwrap();
            let ret = sign_tx(&tx_bytes).unwrap();
            let output: TronTxOutput = TronTxOutput::decode(&ret).unwrap();
            let expected_sign = "bbf5ce0549490613a26c3ac4fc8574e748eabda05662b2e49cea818216b9da18691e78cd6379000e9c8a35c13dfbf620f269be90a078b58799b56dc20da3bdf200";
            assert_eq!(expected_sign, output.signatures[0]);
            remove_created_wallet(&import_result.id);
        })
    }

    #[test]
    pub fn test_sign_btc_fork_invalid_address() {
        run_test(|| {
            let chain_types = vec!["BITCOINCASH", "LITECOIN"];
            let param = HdStoreImportParam {
                mnemonic: MNEMONIC.to_string(),
                password: PASSWORD.to_string(),
                source: "MNEMONIC".to_string(),
                name: "test-wallet".to_string(),
                password_hint: "imtoken".to_string(),
                overwrite: true,
            };
            let ret = hd_store_import(&encode_message(param).unwrap()).unwrap();
            let import_result: WalletResult = WalletResult::decode(&ret).unwrap();

            for chain_type in chain_types {
                let derivation = Derivation {
                    chain_type: chain_type.to_string(),
                    path: "m/44'/0'/0'/0/0".to_string(),
                    network: "TESTNET".to_string(),
                    seg_wit: "NONE".to_string(),
                    chain_id: "".to_string(),
                };
                let param = HdStoreDeriveParam {
                    id: import_result.id.to_string(),
                    password: PASSWORD.to_string(),
                    derivations: vec![derivation],
                };

                let ret = hd_store_derive(&encode_message(param).unwrap()).unwrap();
                let rsp: AccountsResponse = AccountsResponse::decode(ret).unwrap();

                let unspents = vec![Utxo {
                    tx_hash: "a477af6b2667c29670467e4e0728b685ee07b240235771862318e29ddbe58458"
                        .to_string(),
                    vout: 0,
                    amount: 1000000,
                    address: "mszYqVnqKoQx4jcTdJXxwKAissE3Jbrrc1".to_string(),
                    script_pub_key: "76a91488d9931ea73d60eaf7e5671efc0552b912911f2a88ac"
                        .to_string(),
                    derived_path: "0/0".to_string(),
                    sequence: 0,
                }];
                let tx_input = BtcForkTxInput {
                    to: "invalid_address".to_string(),
                    amount: 500000,
                    unspents,
                    fee: 100000,
                    change_address_index: 1u32,
                    change_address: "".to_string(),
                    network: "TESTNET".to_string(),
                    seg_wit: "NONE".to_string(),
                };
                let input_value = encode_message(tx_input).unwrap();
                let tx = SignParam {
                    id: import_result.id.to_string(),
                    password: PASSWORD.to_string(),
                    chain_type: chain_type.to_string(),
                    address: rsp.accounts.first().unwrap().address.to_string(),
                    input: Some(::prost_types::Any {
                        type_url: "imtoken".to_string(),
                        value: input_value.clone(),
                    }),
                };

                let tx_bytes = encode_message(tx).unwrap();
                let ret = sign_tx(&tx_bytes);
                assert!(ret.is_err());
                assert_eq!(format!("{}", ret.err().unwrap()), "invalid_to_address");
            }

            remove_created_wallet(&import_result.id);
        })
    }

    fn remove_created_wallet(wid: &str) {
        let _file_dir = WALLET_FILE_DIR.read().unwrap();

        let full_file_path = format!("{}/{}.json", "/tmp/imtoken/wallets", wid);
        let p = Path::new(&full_file_path);
<<<<<<< HEAD
        println!("{:?}", p);
        remove_file(p).expect("should remove file");
=======
        remove_file(p).unwrap();
>>>>>>> ae21f09f
    }
}<|MERGE_RESOLUTION|>--- conflicted
+++ resolved
@@ -49,12 +49,9 @@
 }
 
 pub fn encode_message(msg: impl Message) -> Result<Vec<u8>> {
-<<<<<<< HEAD
     if *IS_DEBUG.read().unwrap() {
         println!("{:#?}", msg);
     }
-=======
->>>>>>> ae21f09f
     let mut buf = BytesMut::with_capacity(msg.encoded_len());
     msg.encode(&mut buf)?;
     Ok(buf.to_vec())
@@ -610,11 +607,7 @@
     fn setup() {
         let p = Path::new("/tmp/imtoken/wallets");
         if !p.exists() {
-<<<<<<< HEAD
             fs::create_dir_all(p).expect("shoud create filedir");
-=======
-            fs::create_dir_all(p).unwrap();
->>>>>>> ae21f09f
         }
 
         *tcx_crypto::KDF_ROUNDS.write().unwrap() = 1024;
@@ -624,11 +617,8 @@
             xpub_common_iv: "9C0C30889CBCC5E01AB5B2BB88715799".to_string(),
         };
 
-<<<<<<< HEAD
         init_token_core_x(&encode_message(param).unwrap()).expect("should init tcx");
-=======
-        init_token_core_x(&encode_message(param).unwrap()).unwrap();
->>>>>>> ae21f09f
+
     }
 
     fn teardown() {
@@ -646,11 +636,8 @@
             {
                 continue;
             }
-<<<<<<< HEAD
+
             remove_file(fp.as_path()).expect("should remove file");
-=======
-            remove_file(fp.as_path()).unwrap();
->>>>>>> ae21f09f
         }
     }
 
@@ -675,11 +662,7 @@
                 map.clear();
                 assert_eq!(0, map.len());
             }
-<<<<<<< HEAD
             scan_keystores().expect("should rescan keystores");
-=======
-            scan_keystores().unwrap();
->>>>>>> ae21f09f
             {
                 let map: RwLockWriteGuard<'_, HashMap<String, Keystore>> =
                     KEYSTORE_MAP.write().unwrap();
@@ -1446,11 +1429,6 @@
 
         let full_file_path = format!("{}/{}.json", "/tmp/imtoken/wallets", wid);
         let p = Path::new(&full_file_path);
-<<<<<<< HEAD
-        println!("{:?}", p);
         remove_file(p).expect("should remove file");
-=======
-        remove_file(p).unwrap();
->>>>>>> ae21f09f
     }
 }