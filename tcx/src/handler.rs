--- conflicted
+++ resolved
@@ -579,11 +579,8 @@
     use std::path::Path;
     use std::sync::{RwLockReadGuard, RwLockWriteGuard};
     use tcx_btc_fork::{BtcForkSignedTxOutput, BtcForkTxInput, Utxo};
-<<<<<<< HEAD
+    use tcx_chain::Keystore;
     use tcx_ckb::{CachedCell, CellInput, CkbTxInput, CkbTxOutput, OutPoint, Script, Witness};
-=======
-    use tcx_chain::Keystore;
->>>>>>> 14c5adba
     use tcx_tron::transaction::{TronTxInput, TronTxOutput};
 
     static WALLET_ID: &'static str = "7719d1e3-3f67-439f-a18e-d9ae413e00e1";
