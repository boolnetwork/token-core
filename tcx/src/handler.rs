use std::fs;
use std::io::Read;
use std::path::Path;

use bytes::BytesMut;
use prost::Message;
use serde_json::Value;
use tcx_primitive::{private_key_without_version, verify_private_key, FromHex, TypedPrivateKey};

use tcx_bch::{BchAddress, BchTransaction};
use tcx_btc_fork::{
    address::BtcForkAddress, BtcForkSegWitTransaction, BtcForkSignedTxOutput, BtcForkTransaction,
    BtcForkTxInput,
};
use tcx_chain::{Account, HdKeystore, Metadata, PrivateKeystore, Source};
use tcx_chain::{Keystore, KeystoreGuard};
use tcx_crypto::{XPUB_COMMON_IV, XPUB_COMMON_KEY_128};
use tcx_tron::TrxAddress;

use crate::api::hd_store_derive_param::Derivation;
use crate::api::{
    AccountResponse, AccountsResponse, ExternalAddressParam, HdStoreCreateParam,
    HdStoreDeriveParam, HdStoreImportParam, KeyType, KeystoreCommonAccountsParam,
    KeystoreCommonExistsParam, KeystoreCommonExistsResult, KeystoreCommonExportResult,
    PrivateKeyStoreExportParam, PrivateKeyStoreImportParam, Response, WalletKeyParam, WalletResult,
};
use crate::api::{InitTokenCoreXParam, SignParam};
use crate::error_handling::Result;
use crate::filemanager::{
    cache_keystore, find_keystore_id_by_address, flush_keystore, WALLET_FILE_DIR,
};
use crate::filemanager::{delete_keystore_file, KEYSTORE_MAP};
use std::collections::HashMap;
use std::process::exit;
use tcx_chain::{MessageSigner, TransactionSigner};
use tcx_constants::coin_info::coin_info_from_param;
use tcx_constants::{CoinInfo, CurveType};
use tcx_crypto::aes::cbc::encrypt_pkcs7;
use tcx_crypto::hash::{hex_sha256, str_sha256};
use tcx_primitive::{Bip32DeterministicPublicKey, Ss58Codec};
use tcx_tron::transaction::{TronMessageInput, TronTxInput};

#[repr(C)]
pub struct Buffer {
    pub data: *mut u8,
    pub len: usize,
}

pub fn encode_message(msg: impl Message) -> Result<Vec<u8>> {
    // todo: delete print
    println!("{:#?}", msg);
    let mut buf = BytesMut::with_capacity(msg.encoded_len());
    msg.encode(&mut buf)?;
    Ok(buf.to_vec())
}

fn derive_account<'a, 'b>(
    keystore: &'a mut Keystore,
    derivation: &'b Derivation,
) -> Result<&'a Account> {
    let mut coin_info = coin_info_from_param(
        &derivation.chain_type,
        &derivation.network,
        &derivation.seg_wit,
    )?;
    coin_info.derivation_path = derivation.path.to_owned();
    match derivation.chain_type.as_str() {
        "BITCOINCASH" => keystore.derive_coin::<BchAddress>(&coin_info),
        "LITECOIN" => keystore.derive_coin::<BtcForkAddress>(&coin_info),
        "TRON" => keystore.derive_coin::<TrxAddress>(&coin_info),
        _ => Err(format_err!("unsupported_chain")),
    }
}

pub fn init_token_core_x(data: &[u8]) -> Result<()> {
    let InitTokenCoreXParam {
        file_dir,
        xpub_common_key,
        xpub_common_iv,
    } = InitTokenCoreXParam::decode(data).unwrap();
    *WALLET_FILE_DIR.write().unwrap() = file_dir.to_string();
    *XPUB_COMMON_KEY_128.write().unwrap() = xpub_common_key.to_string();
    *XPUB_COMMON_IV.write().unwrap() = xpub_common_iv.to_string();

    let p = Path::new(&file_dir);
    let walk_dir = std::fs::read_dir(p).expect("read dir");
    for entry in walk_dir {
        let entry = entry.expect("DirEntry");
        let fp = entry.path();
        if !fp
            .file_name()
            .expect("file_name")
            .to_str()
            .expect("file_name str")
            .ends_with(".json")
        {
            continue;
        }

        let mut f = fs::File::open(fp).expect("open file");
        let mut contents = String::new();

        let _ = f.read_to_string(&mut contents);
        let v: Value = serde_json::from_str(&contents).expect("read json from content");

        let version = v["version"].as_i64().expect("version");
        if version != i64::from(HdKeystore::VERSION) {
            continue;
        }
        let keystore = Keystore::from_json(&contents)?;
        cache_keystore(keystore);
    }
    Ok(())
}

pub fn hd_store_create(data: &[u8]) -> Result<Vec<u8>> {
    let param: HdStoreCreateParam =
        HdStoreCreateParam::decode(data).expect("import wallet from mnemonic");

    let mut meta = Metadata::default();
    meta.name = param.name.to_owned();
    meta.password_hint = param.password_hint.to_owned();
    meta.source = Source::Mnemonic;

    let ks = HdKeystore::new(&param.password, meta);

    let keystore = Keystore::Hd(ks);
    flush_keystore(&keystore)?;

    let meta = keystore.meta();
    let wallet = WalletResult {
        id: keystore.id(),
        name: meta.name.to_owned(),
        source: "MNEMONIC".to_owned(),
        accounts: vec![],
        created_at: meta.timestamp.clone(),
    };
    let ret = encode_message(wallet)?;
    cache_keystore(keystore);
    Ok(ret)
}

pub fn hd_store_import(data: &[u8]) -> Result<Vec<u8>> {
    let param: HdStoreImportParam =
        HdStoreImportParam::decode(data).expect("import wallet from mnemonic");
<<<<<<< HEAD
=======

    let mut founded: Option<&Keystore> = None;
    {
        let key_hash = str_sha256(&param.mnemonic);
        let map = KEYSTORE_MAP.read().unwrap();
        let founded: Option<&Keystore> = map
            .values()
            .find(|keystore| keystore.key_hash() == key_hash);
    }

    if founded.is_some() && !param.overwrite {
        return Err(format_err!("{}", "wallet_exists"));
    }

>>>>>>> 98080773
    let mut meta = Metadata::default();
    meta.name = param.name.to_owned();
    meta.password_hint = param.password_hint.to_owned();
    meta.source = Source::Mnemonic;

    let mut ks = HdKeystore::from_mnemonic(&param.mnemonic, &param.password, meta);

    let mut keystore = Keystore::Hd(ks);

    if founded.is_some() {
        keystore.set_id(&founded.unwrap().id())
    }

    flush_keystore(&keystore)?;

    let meta = keystore.meta();
    let wallet = WalletResult {
        id: keystore.id(),
        name: meta.name.to_owned(),
        source: "MNEMONIC".to_owned(),
        accounts: vec![],
        created_at: meta.timestamp.clone(),
    };
    let ret = encode_message(wallet)?;
    cache_keystore(keystore);
    Ok(ret)
}

fn enc_xpub(xpub: &str, network: &str) -> Result<String> {
    let xpk = Bip32DeterministicPublicKey::from_hex(xpub)?;
    let ext_pub_key: String;
    if network == "MAINNET" {
        ext_pub_key = xpk.to_ss58check_with_version(&[0x04, 0x88, 0xB2, 0x1E]);
    } else {
        ext_pub_key = xpk.to_ss58check_with_version(&[0x04, 0x35, 0x87, 0xCF]);
    }

    let key = tcx_crypto::XPUB_COMMON_KEY_128.read().unwrap();
    let iv = tcx_crypto::XPUB_COMMON_IV.read().unwrap();
    let key_bytes = hex::decode(&*key)?;
    let iv_bytes = hex::decode(&*iv)?;
    let encrypted = encrypt_pkcs7(&ext_pub_key.as_bytes(), &key_bytes, &iv_bytes)?;
    Ok(base64::encode(&encrypted))
}

pub fn hd_store_derive(data: &[u8]) -> Result<Vec<u8>> {
    let param: HdStoreDeriveParam =
        HdStoreDeriveParam::decode(data).expect("hd_store_derive_param");
    let mut map = KEYSTORE_MAP.write().unwrap();
    let mut keystore: &mut Keystore = match map.get_mut(&param.id) {
        Some(keystore) => Ok(keystore),
        _ => Err(format_err!("{}", "wallet_not_found")),
    }?;

    keystore.unlock_by_password(&param.password)?;
    let mut account_responses: Vec<AccountResponse> = vec![];

    for derivation in param.derivations {
        let account = derive_account(keystore, &derivation)?;
        let enc_xpub = enc_xpub(&account.ext_pub_key.to_string(), &account.network)?;
        let account_rsp = AccountResponse {
            chain_type: derivation.chain_type.to_owned(),
            address: account.address.to_owned(),
            path: account.derivation_path.to_owned(),
            extended_xpub_key: enc_xpub,
        };
        account_responses.push(account_rsp);
    }

    let accounts_rsp = AccountsResponse {
        accounts: account_responses,
    };

    encode_message(accounts_rsp)
}

pub fn hd_store_export(data: &[u8]) -> Result<Vec<u8>> {
    let param: WalletKeyParam = WalletKeyParam::decode(data).expect("keystore_common_delete");
    let mut map = KEYSTORE_MAP.write().unwrap();
    let keystore: &mut Keystore = match map.get_mut(&param.id) {
        Some(keystore) => Ok(keystore),
        _ => Err(format_err!("{}", "wallet_not_found")),
    }?;

    keystore.unlock_by_password(&param.password)?;

    let export_result = KeystoreCommonExportResult {
        id: keystore.id(),
        r#type: KeyType::Mnemonic as i32,
        value: keystore.export()?,
    };

    encode_message(export_result)
}

pub fn private_key_store_import(data: &[u8]) -> Result<Vec<u8>> {
    let param: PrivateKeyStoreImportParam =
        PrivateKeyStoreImportParam::decode(data).expect("private_key_store_import");
    let source = if param.chain_type.as_str() == "TRON" {
        Source::Private
    } else {
        Source::Wif
    };
    let source_str = if param.chain_type.as_str() == "TRON" {
        "PRIVATE"
    } else {
        "WIF"
    };
    let coin_info = coin_info_from_param(&param.chain_type, &param.network, &param.seg_wit)?;
    let private_key = verify_private_key(&param.private_key, &coin_info)?;

    let pk_store = PrivateKeystore::from_private_key(&private_key, &param.password, source.clone());

    let mut keystore = Keystore::PrivateKey(pk_store);

    keystore.unlock_by_password(&param.password)?;

    let mut coin_info = coin_info_from_param(&param.chain_type, &param.network, &param.seg_wit)?;
    //    coin_info.derivation_path = param.path.to_string();
    let account = match param.chain_type.as_str() {
        "BITCOINCASH" => keystore.derive_coin::<BchAddress>(&coin_info),
        "LITECOIN" => keystore.derive_coin::<BtcForkAddress>(&coin_info),
        "TRON" => keystore.derive_coin::<TrxAddress>(&coin_info),
        _ => Err(format_err!("{}", "chain_type_not_support")),
    }?;

    let exist_kid_opt = find_keystore_id_by_address(&account.address);
    if let Some(exist_kid) = exist_kid_opt {
        if !param.overwrite {
            return Err(format_err!("{}", "wallet_exists"));
        } else {
            keystore.set_id(&exist_kid)
        }
    }

    flush_keystore(&keystore)?;

    let mut accounts: Vec<AccountResponse> = vec![];
    for account in keystore.accounts() {
        //        let enc_xpub = enc_xpub(&account.ext_pub_key.to_string(), &account.network)?;
        let acc_rsp = AccountResponse {
            chain_type: account.coin.to_string(),
            address: account.address.to_string(),
            path: account.derivation_path.to_string(),
            extended_xpub_key: "".to_owned(),
        };
        accounts.push(acc_rsp);
    }

    let meta = keystore.meta();
    let wallet = WalletResult {
        id: keystore.id(),
        name: meta.name.to_owned(),
        source: source_str.to_owned(),
        accounts,
        created_at: meta.timestamp.clone(),
    };
    let ret = encode_message(wallet)?;
    cache_keystore(keystore);
    Ok(ret)
}

pub fn private_key_store_export(data: &[u8]) -> Result<Vec<u8>> {
    let param: PrivateKeyStoreExportParam =
        PrivateKeyStoreExportParam::decode(data).expect("private_key_store_export");
    let mut map = KEYSTORE_MAP.write().unwrap();
    let keystore: &mut Keystore = match map.get_mut(&param.id) {
        Some(keystore) => Ok(keystore),
        _ => Err(format_err!("{}", "wallet_not_found")),
    }?;

    if keystore.verify_password(&param.password) {
        let pk_hex = keystore.export()?;
        let bytes = hex::decode(pk_hex.to_string())?;

        let value = match param.chain_type.as_str() {
            "BITCOINCASH" | "BITCOIN" => {
                let typed_pk = TypedPrivateKey::from_slice(CurveType::SECP256k1, &bytes)?;
                let key = typed_pk.as_secp256k1()?;
                let version: Vec<u8> = if &param.network == "MAINNET" {
                    vec![0x80]
                } else {
                    vec![0xef]
                };
                Ok(key.to_ss58check_with_version(&version))
            }
            "LITECOIN" => {
                let typed_pk = TypedPrivateKey::from_slice(CurveType::SECP256k1, &bytes)?;
                let key = typed_pk.as_secp256k1()?;
                let version: Vec<u8> = if &param.network == "MAINNET" {
                    vec![0xb0]
                } else {
                    vec![0xef]
                };
                Ok(key.to_ss58check_with_version(&version))
            }
            "TRON" => Ok(pk_hex.to_string()),
            _ => Err(format_err!("unsupported_chain")),
        }?;
        let export_result = KeystoreCommonExportResult {
            id: keystore.id(),
            r#type: KeyType::PrivateKey as i32,
            value,
        };

        encode_message(export_result)
    } else {
        Err(format_err!("{}", "password_incorrect"))
    }
}

pub fn keystore_common_verify(data: &[u8]) -> Result<Vec<u8>> {
    let param: WalletKeyParam = WalletKeyParam::decode(data).expect("keystore_common_delete");
    let map = KEYSTORE_MAP.read().unwrap();
    let keystore: &Keystore = match map.get(&param.id) {
        Some(keystore) => Ok(keystore),
        _ => Err(format_err!("{}", "wallet_not_found")),
    }?;

    // todo: check if need return is_success : false
    if keystore.verify_password(&param.password) {
        let rsp = Response {
            is_success: true,
            error: "".to_owned(),
        };
        encode_message(rsp)
    } else {
        Err(format_err!("{}", "password_incorrect"))
    }
}

pub fn keystore_common_delete(data: &[u8]) -> Result<Vec<u8>> {
    let param: WalletKeyParam = WalletKeyParam::decode(data).expect("keystore_common_delete");
    let mut map = KEYSTORE_MAP.write().unwrap();
    let keystore: &Keystore = match map.get(&param.id) {
        Some(keystore) => Ok(keystore),
        _ => Err(format_err!("{}", "wallet_not_found")),
    }?;

    if keystore.verify_password(&param.password) {
        delete_keystore_file(&param.id)?;
        map.remove(&param.id);

        let rsp = Response {
            is_success: true,
            error: "".to_owned(),
        };
        encode_message(rsp)
    } else {
        Err(format_err!("{}", "password_incorrect"))
    }
}

pub fn keystore_common_exists(data: &[u8]) -> Result<Vec<u8>> {
    let param: KeystoreCommonExistsParam =
        KeystoreCommonExistsParam::decode(data).expect("keystore_common_exists params");
    let key_hash: String;
    if param.r#type == KeyType::Mnemonic as i32 {
        key_hash = str_sha256(&param.value);
    } else {
        let mut val = param.value.to_string();
        let decoded = hex::decode(param.value.to_string());
        if decoded.is_err() {
            val = private_key_without_version(&param.value)?;
        }
        key_hash = hex_sha256(&val);
    }
    let map = &mut KEYSTORE_MAP.write().unwrap();

    // todo: check the key_type
    let founded: Option<&Keystore> = map
        .values()
        .find(|keystore| keystore.key_hash() == key_hash);
    let result: KeystoreCommonExistsResult;
    if let Some(ks) = founded {
        result = KeystoreCommonExistsResult {
            is_exists: true,
            id: ks.id(),
        }
    } else {
        result = KeystoreCommonExistsResult {
            is_exists: false,
            id: "".to_owned(),
        }
    }
    encode_message(result)
}

pub fn keystore_common_accounts(data: &[u8]) -> Result<Vec<u8>> {
    let param: KeystoreCommonAccountsParam =
        KeystoreCommonAccountsParam::decode(data).expect("keystore_common_accounts params");
    let map = KEYSTORE_MAP.read().unwrap();
    let keystore: &Keystore = match map.get(&param.id) {
        Some(keystore) => Ok(keystore),
        _ => Err(format_err!("{}", "wallet_not_found")),
    }?;

    let mut accounts: Vec<AccountResponse> = vec![];
    for account in keystore.accounts() {
        let enc_xpub = enc_xpub(&account.ext_pub_key, &account.network)?;
        let acc_rsp = AccountResponse {
            chain_type: account.coin.to_owned(),
            address: account.address.to_owned(),
            path: account.derivation_path.to_owned(),
            extended_xpub_key: enc_xpub.to_owned(),
        };
        accounts.push(acc_rsp);
    }

    let accounts_rsp = AccountsResponse { accounts };
    encode_message(accounts_rsp)
}

pub fn sign_tx(data: &[u8]) -> Result<Vec<u8>> {
    let param: SignParam = SignParam::decode(data).expect("SignTxParam");

    let mut map = KEYSTORE_MAP.write().unwrap();
    let keystore: &mut Keystore = match map.get_mut(&param.id) {
        Some(keystore) => Ok(keystore),
        _ => Err(format_err!("{}", "wallet_not_found")),
    }?;

    keystore.unlock_by_password(&param.password)?;
    match param.chain_type.as_str() {
        "BITCOINCASH" | "LITECOIN" => sign_btc_fork_transaction(&param, keystore),
        "TRON" => sign_tron_tx(&param, keystore),
        _ => Err(format_err!("unsupported_chain")),
    }
}

pub fn sign_btc_fork_transaction(param: &SignParam, keystore: &mut Keystore) -> Result<Vec<u8>> {
    let input: BtcForkTxInput =
        BtcForkTxInput::decode(&param.input.as_ref().expect("tx_input").value.clone())
            .expect("BitcoinForkTransactionInput");
    let coin = coin_info_from_param(&param.chain_type, &input.network, &input.seg_wit)?;
    let signed_tx: BtcForkSignedTxOutput = if param.chain_type.as_str() == "BITCOINCASH" {
        let tran = BchTransaction::new(input, coin);
        keystore.sign_transaction(&param.chain_type, &param.address, &tran)?
    } else if input.seg_wit.as_str() != "NONE" {
        let tran = BtcForkSegWitTransaction::new(input, coin);
        keystore.sign_transaction(&param.chain_type, &param.address, &tran)?
    } else {
        let tran = BtcForkTransaction::new(input, coin);
        keystore.sign_transaction(&param.chain_type, &param.address, &tran)?
    };
    encode_message(signed_tx)
}

pub fn sign_tron_tx(param: &SignParam, keystore: &mut Keystore) -> Result<Vec<u8>> {
    let input: TronTxInput =
        TronTxInput::decode(&param.input.as_ref().expect("tx_input").value.clone())
            .expect("TronTxInput");
    let signed_tx = keystore.sign_transaction(&param.chain_type, &param.address, &input)?;

    encode_message(signed_tx)
}

pub fn tron_sign_message(data: &[u8]) -> Result<Vec<u8>> {
    let param: SignParam = SignParam::decode(data).expect("SignParam");

    let mut map = KEYSTORE_MAP.write().unwrap();
    let keystore: &mut Keystore = match map.get_mut(&param.id) {
        Some(keystore) => Ok(keystore),
        _ => Err(format_err!("{}", "wallet_not_found")),
    }?;

    //    let guard = KeystoreGuard::unlock_by_password(keystore, &param.password)?;
    keystore.unlock_by_password(&param.password);
    let input: TronMessageInput =
        TronMessageInput::decode(param.input.expect("TronMessageInput").value.clone())
            .expect("TronMessageInput");
    let signed_tx = keystore.sign_message(&param.chain_type, &param.address, &input)?;
    encode_message(signed_tx)
}

#[cfg(test)]
mod tests {
    use crate::api::hd_store_derive_param::Derivation;
    use crate::api::{
        AccountsResponse, HdStoreCreateParam, HdStoreDeriveParam, HdStoreImportParam,
        InitTokenCoreXParam, KeyType, KeystoreCommonAccountsParam, KeystoreCommonExistsParam,
        KeystoreCommonExistsResult, KeystoreCommonExportResult, PrivateKeyStoreExportParam,
        PrivateKeyStoreImportParam, Response, SignParam, WalletKeyParam, WalletResult,
    };
    use crate::filemanager::WALLET_FILE_DIR;
    use crate::handler::{
        encode_message, hd_store_create, hd_store_derive, hd_store_export,
        keystore_common_accounts, keystore_common_delete, keystore_common_exists,
        keystore_common_verify, private_key_store_export, private_key_store_import, sign_tx,
    };
    use crate::handler::{hd_store_import, init_token_core_x};
    use prost::Message;
    use serde_json::error::ErrorCode::ExpectedObjectOrArray;
    use std::ffi::{CStr, CString};
    use std::fs::remove_file;
    use std::os::raw::c_char;
    use std::panic;
    use std::path::Path;
    use tcx_btc_fork::{BtcForkSignedTxOutput, BtcForkTxInput, Utxo};
    use tcx_tron::transaction::{TronTxInput, TronTxOutput};

    static WALLET_ID: &'static str = "7719d1e3-3f67-439f-a18e-d9ae413e00e1";
    static PASSWORD: &'static str = "Insecure Pa55w0rd";
    static MNEMONIC: &'static str =
        "inject kidney empty canal shadow pact comfort wife crush horse wife sketch";

    static OTHER_MNEMONIC: &'static str =
        "calm release clay imitate top extend close draw quiz refuse shuffle injury";

    fn setup() {
        let param = InitTokenCoreXParam {
            file_dir: "../test-data".to_string(),
            xpub_common_key: "B888D25EC8C12BD5043777B1AC49F872".to_string(),
            xpub_common_iv: "9C0C30889CBCC5E01AB5B2BB88715799".to_string(),
        };

        unsafe {
            init_token_core_x(&encode_message(param).unwrap());
        }
    }

    fn run_test<T>(test: T) -> ()
    where
        T: FnOnce() -> () + panic::UnwindSafe,
    {
        setup();
        let result = panic::catch_unwind(|| test());
        //        teardown();
        assert!(result.is_ok())
    }

    #[test]
    pub fn test_hd_store_create() {
        run_test(|| {
            let param = HdStoreCreateParam {
                password: PASSWORD.to_string(),
                password_hint: "".to_string(),
                name: "aaa".to_string(),
            };
            let ret = hd_store_create(&encode_message(param).unwrap()).unwrap();
            let import_result: WalletResult = WalletResult::decode(&ret).unwrap();

            assert!(import_result.accounts.is_empty());
            assert_eq!(import_result.name, "aaa");
            remove_created_wallet(&import_result.id);
        })
    }

    #[test]
    pub fn test_hd_store_import() {
        run_test(|| {
            let param = HdStoreImportParam {
                mnemonic: MNEMONIC.to_string(),
                password: PASSWORD.to_string(),
                source: "MNEMONIC".to_string(),
                name: "test-wallet".to_string(),

                password_hint: "imtoken".to_string(),
                overwrite: true,
            };

            let ret = hd_store_import(&encode_message(param).unwrap()).unwrap();
            let import_result: WalletResult = WalletResult::decode(&ret).unwrap();

            let derivation = Derivation {
                chain_type: "BITCOINCASH".to_string(),
                path: "m/44'/145'/0'/0/0".to_string(),
                network: "MAINNET".to_string(),
                seg_wit: "NONE".to_string(),
                chain_id: "".to_string(),
            };
            let param = HdStoreDeriveParam {
                id: import_result.id.to_string(),
                password: PASSWORD.to_string(),
                derivations: vec![derivation],
            };

            let ret = hd_store_derive(&encode_message(param).unwrap()).unwrap();
            let result: AccountsResponse = AccountsResponse::decode(&ret).unwrap();
            assert_eq!(result.accounts.first().unwrap().chain_type, "BITCOINCASH");
            assert_eq!(
                result.accounts.first().unwrap().address,
                "qzld7dav7d2sfjdl6x9snkvf6raj8lfxjcj5fa8y2r"
            );
            remove_created_wallet(&import_result.id);
        })
    }

    #[test]
    pub fn test_hd_store_import_ltc() {
        run_test(|| {
            let param = HdStoreImportParam {
                mnemonic: MNEMONIC.to_string(),
                password: PASSWORD.to_string(),
                source: "MNEMONIC".to_string(),
                name: "test-wallet".to_string(),
                password_hint: "imtoken".to_string(),
                overwrite: true,
            };

            let ret = hd_store_import(&encode_message(param).unwrap()).unwrap();
            let import_result: WalletResult = WalletResult::decode(&ret).unwrap();

            let derivation = Derivation {
                chain_type: "LITECOIN".to_string(),
                path: "m/44'/1'/0'/0/0".to_string(),
                network: "TESTNET".to_string(),
                seg_wit: "NONE".to_string(),
                chain_id: "".to_string(),
            };
            let param = HdStoreDeriveParam {
                id: import_result.id.to_string(),
                password: PASSWORD.to_string(),
                derivations: vec![derivation],
            };

            let ret = hd_store_derive(&encode_message(param).unwrap()).unwrap();
            let result: AccountsResponse = AccountsResponse::decode(&ret).unwrap();
            assert_eq!(result.accounts.first().unwrap().chain_type, "LITECOIN");
            assert_eq!(
                result.accounts.first().unwrap().address,
                "mkeNU5nVnozJiaACDELLCsVUc8Wxoh1rQN"
            );
            remove_created_wallet(&import_result.id);
        })
    }

    #[test]
    pub fn test_hd_store_export() {
        run_test(|| {
            let param = WalletKeyParam {
                id: WALLET_ID.to_string(),
                password: PASSWORD.to_string(),
            };
            let ret = hd_store_export(&encode_message(param).unwrap()).unwrap();
            let result: KeystoreCommonExportResult =
                KeystoreCommonExportResult::decode(&ret).unwrap();

            assert_eq!(result.r#type, KeyType::Mnemonic as i32);
            assert_eq!(result.value, MNEMONIC);
        })
    }

    #[test]
    pub fn test_hd_store_derive() {
        run_test(|| {
            let param = HdStoreImportParam {
                mnemonic: OTHER_MNEMONIC.to_string(),
                password: PASSWORD.to_string(),
                source: "MNEMONIC".to_string(),
                name: "test-wallet".to_string(),
                password_hint: "imtoken".to_string(),
                overwrite: true,
            };
            let ret = hd_store_import(&encode_message(param).unwrap()).unwrap();
            let import_result: WalletResult = WalletResult::decode(&ret).unwrap();

            let derivations = vec![
                Derivation {
                    chain_type: "LITECOIN".to_string(),
                    path: "m/44'/2'/0'/0/0".to_string(),
                    network: "MAINNET".to_string(),
                    seg_wit: "NONE".to_string(),
                    chain_id: "".to_string(),
                },
                Derivation {
                    chain_type: "LITECOIN".to_string(),
                    path: "m/49'/2'/0'/0/0".to_string(),
                    network: "MAINNET".to_string(),
                    seg_wit: "P2WPKH".to_string(),
                    chain_id: "".to_string(),
                },
                Derivation {
                    chain_type: "LITECOIN".to_string(),
                    path: "m/49'/1'/0'/0/0".to_string(),
                    network: "TESTNET".to_string(),
                    seg_wit: "NONE".to_string(),
                    chain_id: "".to_string(),
                },
                Derivation {
                    chain_type: "TRON".to_string(),
                    path: "m/44'/195'/0'/0/0".to_string(),
                    network: "".to_string(),
                    seg_wit: "".to_string(),
                    chain_id: "".to_string(),
                },
            ];
            let param = HdStoreDeriveParam {
                id: import_result.id.to_string(),
                password: PASSWORD.to_string(),
                derivations,
            };
            let derived_accounts_bytes = hd_store_derive(&encode_message(param).unwrap()).unwrap();
            let derived_accounts: AccountsResponse =
                AccountsResponse::decode(derived_accounts_bytes).unwrap();
            assert_eq!(4, derived_accounts.accounts.len());
            assert_eq!(
                "LQ3JqCohgLQ3x1CJXYERnJTy1ySaqr1E32",
                derived_accounts.accounts[0].address
            );
            assert_eq!("/EhDRyPFcj1UGx8i+WiJSIeBSyaN0pX7Oq3wXqwO5M9T1aRhfLpsNPGAPLf07K+p+B0OdQW1ogVbDQCWkIwVXZLPY+njp9LjXaICiWGEeidR1TwBZSwOMRKE68wJWH/7puxYfY/Rq1+d2GFv6NxSCw==", derived_accounts.accounts[0].extended_xpub_key);

            assert_eq!(
                "MQUu6P7wsLQZfVZMuFWB7UXiheuVTM7RYF",
                derived_accounts.accounts[1].address
            );
            assert_eq!("A5LUzJcPB4r54wqr8EjFh9fe0L87spIN9KJKtzHV6QJXBH6GEAiYT57uftpJITx613HdIXXzi8VJ30TmG8erBF30oD1DnbDmGmDo4sdRTdQSsp9NuprhZ3Y3PR9+xzdc2tKDblRL5dLZswaPxCOQcw==", derived_accounts.accounts[1].extended_xpub_key);

            assert_eq!(
                "mvdDMnRsqjqzvCyYyRXpvscmnU1FxodhkE",
                derived_accounts.accounts[2].address
            );
            assert_eq!("eZIL4e0a8qw18Pve92iLfehteHDA+kqjwv91aKE+2hNN3arkq20yY2Mx6q4WAowFv0QRfIi6QlrhafJKUpjiC469NNZagCSHLaECYliEwmwTgC97zXmVJDB6MJi79y+mznf8G7Few8+u6UfiXELN5g==", derived_accounts.accounts[2].extended_xpub_key);

            assert_eq!(
                "TLZnqkrSNLUWNrZMug8u9b6pJ3XcTGbzDV",
                derived_accounts.accounts[3].address
            );
            assert_eq!("Sla41n5BdHqc1QmqA9DXjWNx13Fpq18u19jCaMbYbxClsPr7cr/gzXsbE+08wfNLuGgtVVY4/prpnv3/pdJ8KA/I/iOKvelKxuJgN9n2O5Q54CmObc0qJVZxcAQM0PbrKE9YJyGDkJNMLM+OmjEwjg==", derived_accounts.accounts[3].extended_xpub_key);

            remove_created_wallet(&import_result.id);
        })
    }

    #[test]
    pub fn test_private_key_store_import() {
        run_test(|| {
            let param: PrivateKeyStoreImportParam = PrivateKeyStoreImportParam {
                private_key: "L2hfzPyVC1jWH7n2QLTe7tVTb6btg9smp5UVzhEBxLYaSFF7sCZB".to_string(),
                password: PASSWORD.to_string(),
                chain_type: "BITCOINCASH".to_string(),
                network: "MAINNET".to_string(),
                seg_wit: "NONE".to_string(),
                overwrite: true,
            };

            let ret_bytes = private_key_store_import(&encode_message(param).unwrap()).unwrap();
            let import_result: WalletResult = WalletResult::decode(&ret_bytes).unwrap();
            assert_eq!(1, import_result.accounts.len());
            assert_eq!(
                "qrnvl24e5kd6rpls53wmpvtfcgdmfrcfkv8fhnq9kr",
                import_result.accounts.first().unwrap().address
            );
            remove_created_wallet(&import_result.id);
        })
    }

    #[test]
    pub fn test_private_key_store_export() {
        run_test(|| {
            let param: PrivateKeyStoreImportParam = PrivateKeyStoreImportParam {
                private_key: "L2hfzPyVC1jWH7n2QLTe7tVTb6btg9smp5UVzhEBxLYaSFF7sCZB".to_string(),
                password: PASSWORD.to_string(),
                chain_type: "BITCOINCASH".to_string(),
                network: "MAINNET".to_string(),
                seg_wit: "NONE".to_string(),
                overwrite: true,
            };

            let ret_bytes = private_key_store_import(&encode_message(param).unwrap()).unwrap();
            let import_result: WalletResult = WalletResult::decode(&ret_bytes).unwrap();

            let param: PrivateKeyStoreExportParam = PrivateKeyStoreExportParam {
                id: import_result.id.to_string(),
                password: PASSWORD.to_string(),
                chain_type: "BITCOINCASH".to_string(),
                network: "MAINNET".to_string(),
            };
            let ret_bytes = private_key_store_export(&encode_message(param).unwrap()).unwrap();
            let export_result: KeystoreCommonExportResult =
                KeystoreCommonExportResult::decode(&ret_bytes).unwrap();
            assert_eq!(
                "L2hfzPyVC1jWH7n2QLTe7tVTb6btg9smp5UVzhEBxLYaSFF7sCZB",
                export_result.value
            );
            assert_eq!(KeyType::PrivateKey as i32, export_result.r#type);

            let param: PrivateKeyStoreExportParam = PrivateKeyStoreExportParam {
                id: import_result.id.to_string(),
                password: PASSWORD.to_string(),
                chain_type: "BITCOINCASH".to_string(),
                network: "TESTNET".to_string(),
            };
            let ret_bytes = private_key_store_export(&encode_message(param).unwrap()).unwrap();
            let export_result: KeystoreCommonExportResult =
                KeystoreCommonExportResult::decode(&ret_bytes).unwrap();
            assert_eq!(
                "cT4fTJyLd5RmSZFHnkGmVCzXDKuJLbyTt7cy77ghTTCagzNdPH1j",
                export_result.value
            );
            assert_eq!(KeyType::PrivateKey as i32, export_result.r#type);
            remove_created_wallet(&import_result.id);
        })
    }

    #[test]
    pub fn test_keystore_common_verify() {
        run_test(|| {
            let param: WalletKeyParam = WalletKeyParam {
                id: WALLET_ID.to_string(),
                password: PASSWORD.to_string(),
            };

            let ret_bytes = keystore_common_verify(&encode_message(param).unwrap()).unwrap();
            let result: Response = Response::decode(&ret_bytes).unwrap();
            assert!(result.is_success);

            let param: WalletKeyParam = WalletKeyParam {
                id: WALLET_ID.to_string(),
                password: "WRONG PASSWORD".to_string(),
            };

            let ret = keystore_common_verify(&encode_message(param).unwrap());
            assert!(ret.is_err());
            assert_eq!(format!("{}", ret.err().unwrap()), "password_incorrect");
        })
    }

    #[test]
    pub fn test_keystore_common_delete() {
        run_test(|| {
            let param: PrivateKeyStoreImportParam = PrivateKeyStoreImportParam {
                private_key: "5JZc7wGRUr4J1RHDcM9ySWKLfQ2xjRUEo612qC4RLJ3G7jzJ4qx".to_string(),
                password: PASSWORD.to_string(),
                chain_type: "BITCOINCASH".to_string(),
                network: "MAINNET".to_string(),
                seg_wit: "NONE".to_string(),
                overwrite: true,
            };

            let ret_bytes = private_key_store_import(&encode_message(param).unwrap()).unwrap();
            let import_result: WalletResult = WalletResult::decode(&ret_bytes).unwrap();

            let param: WalletKeyParam = WalletKeyParam {
                id: import_result.id.to_string(),
                password: PASSWORD.to_string(),
            };

            let ret_bytes = keystore_common_delete(&encode_message(param).unwrap()).unwrap();
            let ret: Response = Response::decode(ret_bytes).unwrap();
            assert!(ret.is_success);

            let param: KeystoreCommonExistsParam = KeystoreCommonExistsParam {
                r#type: KeyType::PrivateKey as i32,
                value: "5JZc7wGRUr4J1RHDcM9ySWKLfQ2xjRUEo612qC4RLJ3G7jzJ4qx".to_string(),
            };

            let ret_bytes = keystore_common_exists(&encode_message(param).unwrap()).unwrap();
            let ret: KeystoreCommonExistsResult =
                KeystoreCommonExistsResult::decode(&ret_bytes).unwrap();
            assert_eq!(false, ret.is_exists);
            remove_created_wallet(&import_result.id);
        })
    }

    #[test]
    pub fn test_keystore_common_exists() {
        run_test(|| {
            let param: KeystoreCommonExistsParam = KeystoreCommonExistsParam {
                r#type: KeyType::Mnemonic as i32,
                value: MNEMONIC.to_string(),
            };

            let ret_bytes = keystore_common_exists(&encode_message(param).unwrap()).unwrap();
            let result: KeystoreCommonExistsResult =
                KeystoreCommonExistsResult::decode(&ret_bytes).unwrap();
            assert!(result.is_exists);
            assert_eq!(result.id, "7719d1e3-3f67-439f-a18e-d9ae413e00e1");
        })
    }

    #[test]
    pub fn test_keystore_common_accounts() {
        run_test(|| {
            let param: KeystoreCommonAccountsParam = KeystoreCommonAccountsParam {
                id: WALLET_ID.to_string(),
            };

            let ret_bytes = keystore_common_accounts(&encode_message(param).unwrap()).unwrap();
            let result: AccountsResponse = AccountsResponse::decode(&ret_bytes).unwrap();
            assert_eq!(1, result.accounts.len());
            assert_eq!(
                "qzld7dav7d2sfjdl6x9snkvf6raj8lfxjcj5fa8y2r",
                result.accounts.first().unwrap().address
            );
        })
    }

    #[test]
    pub fn test_sign_tron_tx() {
        run_test(|| {
            let param = HdStoreImportParam {
                mnemonic: MNEMONIC.to_string(),
                password: PASSWORD.to_string(),
                source: "MNEMONIC".to_string(),
                name: "test-wallet".to_string(),
                password_hint: "imtoken".to_string(),
                overwrite: true,
            };
            let ret = hd_store_import(&encode_message(param).unwrap()).unwrap();
            let import_result: WalletResult = WalletResult::decode(&ret).unwrap();

            let derivation = Derivation {
                chain_type: "TRON".to_string(),
                path: "m/44'/195'/0'/0/0".to_string(),
                network: "".to_string(),
                seg_wit: "".to_string(),
                chain_id: "".to_string(),
            };
            let param = HdStoreDeriveParam {
                id: import_result.id.to_string(),
                password: PASSWORD.to_string(),
                derivations: vec![derivation],
            };

            let ret = hd_store_derive(&encode_message(param).unwrap()).unwrap();
            let rsp: AccountsResponse = AccountsResponse::decode(ret).unwrap();

            let raw_data = "0a0202a22208e216e254e43ee10840c8cbe4e3df2d5a67080112630a2d747970652e676f6f676c65617069732e636f6d2f70726f746f636f6c2e5472616e73666572436f6e747261637412320a15415c68cc82c87446f602f019e5fd797437f5b79cc212154156a6076cd1537fa317c2606e4edfa4acd3e8e92e18a08d06709084e1e3df2d".to_string();
            let input = TronTxInput { raw_data };
            let tx = SignParam {
                id: import_result.id.to_string(),
                password: PASSWORD.to_string(),
                chain_type: "TRON".to_string(),
                address: rsp.accounts.first().unwrap().address.to_string(),
                input: Some(::prost_types::Any {
                    type_url: "imtoken".to_string(),
                    value: encode_message(input).unwrap(),
                }),
            };
            let tx_bytes = encode_message(tx).unwrap();
            let ret = sign_tx(&tx_bytes).unwrap();
            let output: TronTxOutput = TronTxOutput::decode(&ret).unwrap();
            let expected_sign = "bbf5ce0549490613a26c3ac4fc8574e748eabda05662b2e49cea818216b9da18691e78cd6379000e9c8a35c13dfbf620f269be90a078b58799b56dc20da3bdf200";
            assert_eq!(expected_sign, output.signatures[0]);
            remove_created_wallet(&import_result.id);
        })
    }

    fn remove_created_wallet(wid: &str) {
        let file_dir = WALLET_FILE_DIR.read().unwrap();

        let full_file_path = format!("{}/{}.json", "../test-data", wid);
        let p = Path::new(&full_file_path);
        remove_file(p);
    }
}<|MERGE_RESOLUTION|>--- conflicted
+++ resolved
@@ -143,8 +143,6 @@
 pub fn hd_store_import(data: &[u8]) -> Result<Vec<u8>> {
     let param: HdStoreImportParam =
         HdStoreImportParam::decode(data).expect("import wallet from mnemonic");
-<<<<<<< HEAD
-=======
 
     let mut founded: Option<&Keystore> = None;
     {
@@ -159,7 +157,6 @@
         return Err(format_err!("{}", "wallet_exists"));
     }
 
->>>>>>> 98080773
     let mut meta = Metadata::default();
     meta.name = param.name.to_owned();
     meta.password_hint = param.password_hint.to_owned();
